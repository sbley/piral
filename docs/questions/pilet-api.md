--- conflicted
+++ resolved
@@ -4,11 +4,7 @@
 
 The `createConnector` function creates a so called "data feed connector". This is a simple HOC allowing you to separate data handling from rendering. The simplest case is a one-time HTTP call:
 
-<<<<<<< HEAD
 ```jsx
-=======
-```ts
->>>>>>> 2426a246
 const connect = createConnector(() =>
   fetch('https://jsonplaceholder.com/api/posts').then(res => res.json()));
 const Page = connect(({ data }) => (
