# `debug-pilet`

Starts the debugging process for a pilet using a Piral instance.

## Syntax

From the command line:

```sh
pb debug-pilet [source]
```

Alternative:

```sh
pilet debug [source]
```

## Aliases

Instead of `debug-pilet` you can also use:

- `watch-pilet`
- `debug`
- `watch`

## Positionals

### `source`

Sets the source file containing the pilet root module.

- Type: `string`
- Default: `./src/index`

## Flags

### `--port`

Sets the port of the local development server.

- Type: `number`
- Default: `1234`

### `--cache-dir`

Sets the cache directory for bundling.

- Type: `string`
- Default: `".cache"`

### `--log-level`

Sets the log level to use (1-5).

- Type: `number`
- Default: `3`

### `--fresh`

Resets the cache before starting the debug mode.

- Type: `boolean`
- Default: `false`

### `--no-fresh`

Opposite of:
Resets the cache before starting the debug mode.

- Type: `boolean`
- Default: `true`

### `--open`

Opens the pilet directly in the browser.

- Type: `boolean`
- Default: `false`

### `--no-open`

Opposite of:
Opens the pilet directly in the browser.

- Type: `boolean`
- Default: `true`

### `--scope-hoist`

Tries to reduce bundle size by introducing tree shaking.

- Type: `boolean`
- Default: `false`

### `--no-scope-hoist`

Opposite of:
Tries to reduce bundle size by introducing tree shaking.

- Type: `boolean`
- Default: `true`

### `--hmr`

Activates Hot Module Reloading (HMR).

- Type: `boolean`
- Default: `true`

### `--no-hmr`

Opposite of:
Activates Hot Module Reloading (HMR).

- Type: `boolean`
- Default: `false`

### `--autoinstall`

Automatically installs missing Node.js packages.

- Type: `boolean`
- Default: `true`

### `--no-autoinstall`

Opposite of:
Automatically installs missing Node.js packages.

- Type: `boolean`
- Default: `false`
<<<<<<< HEAD
=======

### `--optimize-modules`

Also includes the node modules for target transpilation.

- Type: `boolean`
- Default: `true`
>>>>>>> 2426a246

### `--no-optimize-modules`

Opposite of:
Also includes the node modules for target transpilation.

- Type: `boolean`
- Default: `false`

### `--app`

Sets the name of the Piral instance.

- Type: `string`
- Default: `undefined`

### `--base`

Sets the base directory. By default the current directory is used.

- Type: `string`
- Default: `process.cwd()`<|MERGE_RESOLUTION|>--- conflicted
+++ resolved
@@ -130,16 +130,6 @@
 
 - Type: `boolean`
 - Default: `false`
-<<<<<<< HEAD
-=======
-
-### `--optimize-modules`
-
-Also includes the node modules for target transpilation.
-
-- Type: `boolean`
-- Default: `true`
->>>>>>> 2426a246
 
 ### `--no-optimize-modules`
 
