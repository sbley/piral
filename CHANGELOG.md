--- conflicted
+++ resolved
@@ -1,6 +1,5 @@
 # Piral Changelog
 
-<<<<<<< HEAD
 ## 0.11.0 (tbd)
 
 * Switched to use `parcel-plugin-externals` in the Piral CLI (#126)
@@ -10,7 +9,7 @@
 * Improved API surface from `piral-base`
 * Declared `PiletApi` and `Pilet` in `piral-base`
 * Switched to use `piral-base` as declaration root
-=======
+
 ## 0.10.3 (February 11, 2020)
 
 * Extended debug helper for Piral Inspector
@@ -20,7 +19,6 @@
 * Fixed inferred types from array in declaration (#148)
 * Improved complicated types resolution in declaration (#149)
 * Added direct support for mono repo usage (#143)
->>>>>>> 0ad92f1e
 
 ## 0.10.2 (February 5, 2020)
 
