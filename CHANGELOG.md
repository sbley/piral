# Piral Changelog

<<<<<<< HEAD
## 0.10.0 (tbd)

* Introduce compatibility check for the Piral CLI (#94)
* Added new optional plugin `piral-mithril` for Mithril.js (#79)
* Added new optional plugin `piral-aurelia` for Aurelia (#80)
* Added new optional plugin `piral-litel` for LitElement (#85)
* Added new optional plugin `piral-ember` for Ember.js (#96)
* Added new optional plugin `piral-svelte` for Svelte (#97)
* Added new optional plugin `piral-elm` for Elm (#118)
* Added new optional plugin `piral-riot` for Riot.js
* Added new optional plugin `piral-lazy` for generic lazy loading
* Replaced `react-arbiter` with `piral-base` (#109)
* Changed `--skip-install` (default: `false`) flag to `--install` (default: `true`) for scaffolding
* Changed `--only-core` to `framework` (supporting `piral-base`)
* Allow async `setup` in pilets
* Support for `teardown` function in pilets
* Added `dispatch` and `readState` actions
* Allow async pilet module evaluation
* Integrated `state` and `router` in foreign context
* Introduced additional checks for missing files (#129)
=======
## 0.9.8 (January 27, 2020)

* Fixed the declaration generation for the app instance name (#130)
* Fixed showing modals from other pilets (#131)
>>>>>>> 0dba7e38

## 0.9.7 (January 25, 2020)

* Improved name of imported module declarations during build
* Fix version of the Piral instance

## 0.9.6 (January 22, 2020)

* Resolve cache directory according to Parcel
* Support globs and deep structure in *package.json* `files`

## 0.9.5 (January 21, 2020)

* Fixed regression in the `pilet debug` command
* Fixed documentation issue
* Optimized usage of Parcel cache
* Support for submodule dependency sharing

## 0.9.4 (January 20, 2020)

* Switched to the new Piral logo (#27)
* Allow disabling the modules patching during build (#121)
* Fixed out of memory problem with large bundles (#121)
* Fixed *kras* injector precedence (#122)
* Export all imported module declarations during build (#127)
* Improved debugging experience for legacy browsers (#128)

## 0.9.3 (December 17, 2019)

* Fixed a bug in `piral-urql` when options are not set
* Introduced a sanity check for debugging pilets (#115)
* Removed potential caching from `pilet debug` (#117)
* Copy the files as specified when creating the dev package
* Added final bundle transformation according to the specified preset (#114)
* Provided ability to set initial custom actions
* Exposed the full Parcel CLI spectrum in the `piral-cli` (#119)

## 0.9.2 (December 11, 2019)

* Fixed not found error when copying files for scaffold (#106)
* Fixed upgrading a pilet using outdated information (#108)
* Fixed a bug when building to a non-project folder
* Support invalidation of a `piral-feeds` connector (#93)

## 0.9.1 (December 6, 2019)

* Fixed source maps for debugging pilet (#103)
* Fixed bundle splitting in pilets (#102)
* Improved documentation w.r.t. sharing data (#104)

## 0.9.0 (December 3, 2019)

* Bundle for emulation (#68)
* Added `piral-pwa` plugin (#26)
* Added `piral-adal` plugin (#81)
* Introduced enhanced support for server-side rendering (#35)
* Added utility library `piral-ssr-utils` (#35)
* Provide ability for develop builds of Piral (#68)
* Generate the declaration dynamically (#89)
* Fixed bug concerning the `store-data` event
* Fixed bug in Piral CLI regarding Pilet scaffolding
* Added new optional plugin `piral-inferno` (#ƒ)
* Added new optional plugin `piral-preact` (#86)
* Added new optional plugin `piral-ngjs` (#87)
* Improved and added better error messages in the Piral CLI (#92)
* Improved the pilet upgrade flows (#92)
* Improved the CI/CD pipelines for the `sample-piral` app
* Rewrote the converter API to support full lifecycles
* Removed `piral-fetch` and `piral-urql` from `piral-ext`
* Changed `showNotification` API to allow components
* Changed the search handler to allow returning components

## 0.8.4 (November 15, 2019)

* Fixed the export in the templates (#91)
* Forward props to the error boundary
* Inserted sanity check before replacing exports

## 0.8.3 (October 28, 2019)

* Fixed bug in Piral CLI regarding plugins
* Improved the documentation
* Improved the Piral CLI validation rules API
* Exported minimal set of types for the `PiletApi`

## 0.8.2 (October 24, 2019)

* Fixed bug in Piral CLI preventing to reference external resources
* Fixed bug in Piral CLI that prevented immediate exit
* Improved the `createPiral` function signature / behavior
* Added `SetRedirect` component for declaring redirects

## 0.8.1 (October 23, 2019)

* Improved default template
* Fixed misidentified React class components (#82)
* Added `piral-axios` plugin

## 0.8.0 (October 21, 2019)

* Use declaration merging instead of generics (#72)
* Automatically clear the parcel cache (#59)
* Support of plugins for extending the Piral CLI (#47)
* Extracted `piral-auth` plugin
* Extracted `piral-containers` plugin
* Extracted `piral-dashboard` plugin
* Extracted `piral-feeds` plugin
* Extracted `piral-forms` plugin
* Extracted `piral-search` plugin
* Extracted `piral-menu` plugin
* Extracted `piral-modals` plugin
* Extracted `piral-notifications` plugin
* Added `validate` command for Piral instances (#69)
* Added `validate` command for pilets (#70)
* Support for extensions in Angular (#54), Hyperapp, Vue
* Upgraded Parcel to avoid NPM warning (#64)
* Added ability to select template (`default` or `empty`) when scaffolding
* Improved the `default` template for scaffolding

## 0.7.0 (September 6, 2019)

* Documented using different paths for scaffolding (#58)
* Yield access to the pilet API (#44)
* Attached the actions on the instance (#38)
* Directly evaluates static pilets (#39)
* Evaluates pilets once they arrive instead of all-at-once (#39)
* Updated dependencies
* Overwrite files on initial pilet scaffolding
* Overwrite unchanged scaffolded files on upgrade
* Split `piral-ext` in several packages (#45)
* Added NPM initializers (`create-piral-instance` and `create-pilet`) (#62)
* Added scaffolding hooks for use with the `piral-cli` (#61)
* Fixed missing shared dependencies when debugging pilets (#60)
* Fixed scaffolding of pilets due to a missing Piral instance (#63)
* Improved flexibility for scaffolding dev dependencies (#66)
* Included `tslib` as a shared dependency (#67)
* Improved pilet scaffolding with local packages (#71)
* Updated documentation with big picture and more tutorials (#41)

## 0.6.3 (August 18, 2019)

* Allow pilet scaffolding from non-NPM sources (#53)
* Improved documentation code generation (#52)
* Draft for new documentation design online
* Support configuration for `piral-ext` extensions (#51)
* Remove output folder first on publish with `--fresh`

## 0.6.2 (August 3, 2019)

* Added `extendSharedDependencies` helper (#48)
* Distinguish between Piral development and contributing (#42)
* Started improving the Piral documentation structure (#41)
* Fixed the CSS bundling in pilets
* Adapt documentation about static Piral instance (#43)
* Make first argument of many register methods optional (#29)
* Include *mocks/backend.js* in new Piral instance
* Scaffold with dependency installation (incl. opt.`skip-install` flag)
* Improved Piral CLI output

## 0.6.1 (July 26, 2019)

* Fixed externals resolution (#33)
* Included custom metadata from pilets (#34)
* Added ability to configure the used `history` (#37)

## 0.6.0 (July 22, 2019)

* Improved the sample
* Added new layout builder API
* Unified Piral extension API
* Support asynchronous language switch
* Enable lazy loading of pilets (#2)
* Introduced explicit local pilet state management
* Added `--fresh` flag to the `pilet-publish` command
* Added new optional plugin `piral-hyperapp`
* Moved `track...` API to optional plugin `piral-tracking`
* Aliases are now also available for shorthand CLI commands
* Refactored and improved `piral install` to be `piral new`
* Fixed indirect use of shared dependencies (#30)
* Added `--detailed-report` and `--log-level` to many commands

## 0.5.2 (June 23, 2019)

* Added new optional plugin `piral-vue`
* Improved API of `piral-ng`
* Added `piral install` command to Piral CLI
* Support local CLI installation over global one
* Added samples to documentation page

## 0.5.1 (June 18, 2019)

* Added new optional plugin `piral-ng`
* Extended APIs for `registerExtension` and `registerModal`
* Improved documentation
* Added more flexibility to `piral build` and `piral debug` commands
* Improved bundling with splitting, module resolution, and URLs

## 0.5.0 (June 13, 2019)

* Added more props to the `Layout`
* Allow setting and extending the user
* Fixed rendering of modals
* Added `public-url` option in Piral CLI
* Fixed `piral-cli` build for scoped shared dependencies
* Added error code and output to Piral CLI
* Added more options to the search provider registration
* Provide immediate argument to search provider

## 0.4.0 (June 11, 2019)

* Introduced `subscriptionUrl`
* Renamed `gateway` to `gatewayUrl`
* Renamed `availableModules` to `availablePilets`
* Renamed `requestModules` to `requestPilets`
* Added possibility to override pilet requesting
* Automatically insert shared dependencies
* Changed and documented meta format for Piral and pilets
* Moved `provideTranslations` to `piral-ext`
* Moved `translate` to `piral-ext`
* Provided ability to extend the global state during setup
* Suffixed foreign APIs with `X`, e.g., `registerTileX`

## 0.3.1 (June 5, 2019)

* Updated dependencies
* Added `debug-pilet` command
* Added setup for trackers
* Added ability to attach a static module into `piral`

## 0.3.0 (May 26, 2019)

* Documentation enhancements
* Added project landing page
* Integration tests for Piral CLI
* Updated homepage
* Included fetch and GraphQL API extensions in `piral-ext`
* Changed `piral` to a framework (`piral-core` remains a library)
* Implemented support for pilet split (#1)
* Added version to documentation page (#16)

## 0.2.0 (April 4, 2019)

* Further tooling improvements
* Introduced for `upgrade-pilet` command
* Renamed `PortalApi` to `PiralApi`
* Renamed `PortalInstance` to `PiralInstance`
* Added `registerSearchProvider` API
* Added `createForm` API
* Implemented `pilet-upgrade` command (#11)
* Renamed the forwarded API to `piral`

## 0.1.3 (February 26, 2019)

* Scaffolding of pilets (#3)

## 0.1.2 (February 25, 2019)

* Finished CI pipeline for packages

## 0.1.1 (February 24, 2019)

* Included `kras` in debug process (#4)
* Improved documentation
* Stub releases for `piral` and `piral-ext`

## 0.1.0 (February 21, 2019)

* Initial pre-alpha release of piral-core
* Unfinished rudimentary piral-cli

## 0.0.1 (February 15, 2019)

* This is a stub release to protect the package names<|MERGE_RESOLUTION|>--- conflicted
+++ resolved
@@ -1,6 +1,5 @@
 # Piral Changelog
 
-<<<<<<< HEAD
 ## 0.10.0 (tbd)
 
 * Introduce compatibility check for the Piral CLI (#94)
@@ -21,12 +20,11 @@
 * Allow async pilet module evaluation
 * Integrated `state` and `router` in foreign context
 * Introduced additional checks for missing files (#129)
-=======
+
 ## 0.9.8 (January 27, 2020)
 
 * Fixed the declaration generation for the app instance name (#130)
 * Fixed showing modals from other pilets (#131)
->>>>>>> 0dba7e38
 
 ## 0.9.7 (January 25, 2020)
 
