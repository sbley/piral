--- conflicted
+++ resolved
@@ -1,6 +1,5 @@
 # Piral Changelog
 
-<<<<<<< HEAD
 ## 0.10.0 (tbd)
 
 * Introduce compatibility check for the Piral CLI (#94)
@@ -20,12 +19,11 @@
 * Added `dispatch` and `readState` actions
 * Allow async pilet module evaluation
 * Integrated `state` and `router` in foreign context
-=======
+
 ## 0.9.6 (tbd)
 
 * Resolve cache directory according to Parcel
 * Support globs and deep structure in *package.json* `files`
->>>>>>> 18ffe9ed
 
 ## 0.9.5 (January 21, 2020)
 
