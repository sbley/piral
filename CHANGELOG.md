--- conflicted
+++ resolved
@@ -1,6 +1,5 @@
 # Piral Changelog
 
-<<<<<<< HEAD
 ## 0.11.0 (tbd)
 
 * Switched to use `parcel-plugin-externals` in the Piral CLI (#126)
@@ -12,7 +11,7 @@
 * Declared `PiletApi` and `Pilet` in `piral-base`
 * Switched to use `piral-base` as declaration root
 * Included implied schema for generated pilets (supporting `v:0` and `v:1`)
-=======
+
 ## 0.10.6 (February 20, 2020)
 
 * Fixed export of default import in declaration (#158)
@@ -20,7 +19,6 @@
 * Provide fix for invalid buffer import (#160)
 * Added support for conditionals in the generated declaration (#161)
 * Fixed build in mono repo to properly support IE11 (#162)
->>>>>>> 183d8436
 
 ## 0.10.5 (February 15, 2020)
 
