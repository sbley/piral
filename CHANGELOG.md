--- conflicted
+++ resolved
@@ -1,6 +1,5 @@
 # Piral Changelog
 
-<<<<<<< HEAD
 ## 0.11.0 (tbd)
 
 * Switched to use `parcel-plugin-externals` in the Piral CLI (#126)
@@ -10,7 +9,7 @@
 * Improved API surface from `piral-base`
 * Declared `PiletApi` and `Pilet` in `piral-base`
 * Switched to use `piral-base` as declaration root
-=======
+
 ## 0.10.2 (February 5, 2020)
 
 * Further improvements for the declaration generation
@@ -18,7 +17,6 @@
 * Fixed top-level decl. generation regarding unions and intersections (#140)
 * Fixed handling of nested exports in decl. generation (#142)
 * Added options for filtering to the `piral-search` plugin
->>>>>>> d5e91c25
 
 ## 0.10.1 (February 4, 2020)
 
