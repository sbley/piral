# Piral Changelog

<<<<<<< HEAD
## 0.11.0 (tbd)

* Switched to use `parcel-plugin-externals` in the Piral CLI (#126)
* Changed *package.json* metadata format (#136)
* Documented Pilet package spec (#137)
* Documented Feed Service API spec (#138)
* Improved API surface from `piral-base`
* Declared `PiletApi` and `Pilet` in `piral-base`
* Switched to use `piral-base` as declaration root
=======
## 0.10.1 (February 4, 2020)

* Fixed declaration generation (#139)
* Fixed pilet debug issues with side bundles
>>>>>>> b80789c0

## 0.10.0 (February 2, 2020)

* Introduce compatibility check for the Piral CLI (#94)
* Added new optional plugin `piral-mithril` for Mithril.js (#79)
* Added new optional plugin `piral-aurelia` for Aurelia (#80)
* Added new optional plugin `piral-litel` for LitElement (#85)
* Added new optional plugin `piral-ember` for Ember.js (#96)
* Added new optional plugin `piral-svelte` for Svelte (#97)
* Added new optional plugin `piral-elm` for Elm (#118)
* Added new optional plugin `piral-riot` for Riot.js
* Added new optional plugin `piral-react-15` for React v15
* Added new optional plugin `piral-lazy` for generic lazy loading
* Replaced `react-arbiter` with `piral-base` (#109)
* Changed `--skip-install` (default: `false`) flag to `--install` (default: `true`) for scaffolding
* Changed `--only-core` to `--framework` (supporting `piral-base`)
* Changed `--tag` to be a positional argument (for `pilet upgrade`)
* Allow async `setup` in pilets
* Support for `teardown` function in pilets
* Added `dispatch` and `readState` actions
* Allow async pilet module evaluation
* Integrated `state` and `router` in foreign context
* Introduced additional checks for missing files (#129)
* Changed generation of the Piral instance declaration (#116)

## 0.9.9 (January 29, 2020)

* Fixed declaration generation on Windows
* Fixed bundle splitting for pilets

## 0.9.8 (January 27, 2020)

* Fixed the declaration generation for the app instance name (#130)
* Fixed showing modals from other pilets (#131)

## 0.9.7 (January 25, 2020)

* Improved name of imported module declarations during build
* Fix version of the Piral instance

## 0.9.6 (January 22, 2020)

* Resolve cache directory according to Parcel
* Support globs and deep structure in *package.json* `files`

## 0.9.5 (January 21, 2020)

* Fixed regression in the `pilet debug` command
* Fixed documentation issue
* Optimized usage of Parcel cache
* Support for submodule dependency sharing

## 0.9.4 (January 20, 2020)

* Switched to the new Piral logo (#27)
* Allow disabling the modules patching during build (#121)
* Fixed out of memory problem with large bundles (#121)
* Fixed *kras* injector precedence (#122)
* Export all imported module declarations during build (#127)
* Improved debugging experience for legacy browsers (#128)

## 0.9.3 (December 17, 2019)

* Fixed a bug in `piral-urql` when options are not set
* Introduced a sanity check for debugging pilets (#115)
* Removed potential caching from `pilet debug` (#117)
* Copy the files as specified when creating the dev package
* Added final bundle transformation according to the specified preset (#114)
* Provided ability to set initial custom actions
* Exposed the full Parcel CLI spectrum in the `piral-cli` (#119)

## 0.9.2 (December 11, 2019)

* Fixed not found error when copying files for scaffold (#106)
* Fixed upgrading a pilet using outdated information (#108)
* Fixed a bug when building to a non-project folder
* Support invalidation of a `piral-feeds` connector (#93)

## 0.9.1 (December 6, 2019)

* Fixed source maps for debugging pilet (#103)
* Fixed bundle splitting in pilets (#102)
* Improved documentation w.r.t. sharing data (#104)

## 0.9.0 (December 3, 2019)

* Bundle for emulation (#68)
* Added `piral-pwa` plugin (#26)
* Added `piral-adal` plugin (#81)
* Introduced enhanced support for server-side rendering (#35)
* Added utility library `piral-ssr-utils` (#35)
* Provide ability for develop builds of Piral (#68)
* Generate the declaration dynamically (#89)
* Fixed bug concerning the `store-data` event
* Fixed bug in Piral CLI regarding Pilet scaffolding
* Added new optional plugin `piral-inferno` (#ƒ)
* Added new optional plugin `piral-preact` (#86)
* Added new optional plugin `piral-ngjs` (#87)
* Improved and added better error messages in the Piral CLI (#92)
* Improved the pilet upgrade flows (#92)
* Improved the CI/CD pipelines for the `sample-piral` app
* Rewrote the converter API to support full lifecycles
* Removed `piral-fetch` and `piral-urql` from `piral-ext`
* Changed `showNotification` API to allow components
* Changed the search handler to allow returning components

## 0.8.4 (November 15, 2019)

* Fixed the export in the templates (#91)
* Forward props to the error boundary
* Inserted sanity check before replacing exports

## 0.8.3 (October 28, 2019)

* Fixed bug in Piral CLI regarding plugins
* Improved the documentation
* Improved the Piral CLI validation rules API
* Exported minimal set of types for the `PiletApi`

## 0.8.2 (October 24, 2019)

* Fixed bug in Piral CLI preventing to reference external resources
* Fixed bug in Piral CLI that prevented immediate exit
* Improved the `createPiral` function signature / behavior
* Added `SetRedirect` component for declaring redirects

## 0.8.1 (October 23, 2019)

* Improved default template
* Fixed misidentified React class components (#82)
* Added `piral-axios` plugin

## 0.8.0 (October 21, 2019)

* Use declaration merging instead of generics (#72)
* Automatically clear the parcel cache (#59)
* Support of plugins for extending the Piral CLI (#47)
* Extracted `piral-auth` plugin
* Extracted `piral-containers` plugin
* Extracted `piral-dashboard` plugin
* Extracted `piral-feeds` plugin
* Extracted `piral-forms` plugin
* Extracted `piral-search` plugin
* Extracted `piral-menu` plugin
* Extracted `piral-modals` plugin
* Extracted `piral-notifications` plugin
* Added `validate` command for Piral instances (#69)
* Added `validate` command for pilets (#70)
* Support for extensions in Angular (#54), Hyperapp, Vue
* Upgraded Parcel to avoid NPM warning (#64)
* Added ability to select template (`default` or `empty`) when scaffolding
* Improved the `default` template for scaffolding

## 0.7.0 (September 6, 2019)

* Documented using different paths for scaffolding (#58)
* Yield access to the pilet API (#44)
* Attached the actions on the instance (#38)
* Directly evaluates static pilets (#39)
* Evaluates pilets once they arrive instead of all-at-once (#39)
* Updated dependencies
* Overwrite files on initial pilet scaffolding
* Overwrite unchanged scaffolded files on upgrade
* Split `piral-ext` in several packages (#45)
* Added NPM initializers (`create-piral-instance` and `create-pilet`) (#62)
* Added scaffolding hooks for use with the `piral-cli` (#61)
* Fixed missing shared dependencies when debugging pilets (#60)
* Fixed scaffolding of pilets due to a missing Piral instance (#63)
* Improved flexibility for scaffolding dev dependencies (#66)
* Included `tslib` as a shared dependency (#67)
* Improved pilet scaffolding with local packages (#71)
* Updated documentation with big picture and more tutorials (#41)

## 0.6.3 (August 18, 2019)

* Allow pilet scaffolding from non-NPM sources (#53)
* Improved documentation code generation (#52)
* Draft for new documentation design online
* Support configuration for `piral-ext` extensions (#51)
* Remove output folder first on publish with `--fresh`

## 0.6.2 (August 3, 2019)

* Added `extendSharedDependencies` helper (#48)
* Distinguish between Piral development and contributing (#42)
* Started improving the Piral documentation structure (#41)
* Fixed the CSS bundling in pilets
* Adapt documentation about static Piral instance (#43)
* Make first argument of many register methods optional (#29)
* Include *mocks/backend.js* in new Piral instance
* Scaffold with dependency installation (incl. opt.`skip-install` flag)
* Improved Piral CLI output

## 0.6.1 (July 26, 2019)

* Fixed externals resolution (#33)
* Included custom metadata from pilets (#34)
* Added ability to configure the used `history` (#37)

## 0.6.0 (July 22, 2019)

* Improved the sample
* Added new layout builder API
* Unified Piral extension API
* Support asynchronous language switch
* Enable lazy loading of pilets (#2)
* Introduced explicit local pilet state management
* Added `--fresh` flag to the `pilet-publish` command
* Added new optional plugin `piral-hyperapp`
* Moved `track...` API to optional plugin `piral-tracking`
* Aliases are now also available for shorthand CLI commands
* Refactored and improved `piral install` to be `piral new`
* Fixed indirect use of shared dependencies (#30)
* Added `--detailed-report` and `--log-level` to many commands

## 0.5.2 (June 23, 2019)

* Added new optional plugin `piral-vue`
* Improved API of `piral-ng`
* Added `piral install` command to Piral CLI
* Support local CLI installation over global one
* Added samples to documentation page

## 0.5.1 (June 18, 2019)

* Added new optional plugin `piral-ng`
* Extended APIs for `registerExtension` and `registerModal`
* Improved documentation
* Added more flexibility to `piral build` and `piral debug` commands
* Improved bundling with splitting, module resolution, and URLs

## 0.5.0 (June 13, 2019)

* Added more props to the `Layout`
* Allow setting and extending the user
* Fixed rendering of modals
* Added `public-url` option in Piral CLI
* Fixed `piral-cli` build for scoped shared dependencies
* Added error code and output to Piral CLI
* Added more options to the search provider registration
* Provide immediate argument to search provider

## 0.4.0 (June 11, 2019)

* Introduced `subscriptionUrl`
* Renamed `gateway` to `gatewayUrl`
* Renamed `availableModules` to `availablePilets`
* Renamed `requestModules` to `requestPilets`
* Added possibility to override pilet requesting
* Automatically insert shared dependencies
* Changed and documented meta format for Piral and pilets
* Moved `provideTranslations` to `piral-ext`
* Moved `translate` to `piral-ext`
* Provided ability to extend the global state during setup
* Suffixed foreign APIs with `X`, e.g., `registerTileX`

## 0.3.1 (June 5, 2019)

* Updated dependencies
* Added `debug-pilet` command
* Added setup for trackers
* Added ability to attach a static module into `piral`

## 0.3.0 (May 26, 2019)

* Documentation enhancements
* Added project landing page
* Integration tests for Piral CLI
* Updated homepage
* Included fetch and GraphQL API extensions in `piral-ext`
* Changed `piral` to a framework (`piral-core` remains a library)
* Implemented support for pilet split (#1)
* Added version to documentation page (#16)

## 0.2.0 (April 4, 2019)

* Further tooling improvements
* Introduced for `upgrade-pilet` command
* Renamed `PortalApi` to `PiralApi`
* Renamed `PortalInstance` to `PiralInstance`
* Added `registerSearchProvider` API
* Added `createForm` API
* Implemented `pilet-upgrade` command (#11)
* Renamed the forwarded API to `piral`

## 0.1.3 (February 26, 2019)

* Scaffolding of pilets (#3)

## 0.1.2 (February 25, 2019)

* Finished CI pipeline for packages

## 0.1.1 (February 24, 2019)

* Included `kras` in debug process (#4)
* Improved documentation
* Stub releases for `piral` and `piral-ext`

## 0.1.0 (February 21, 2019)

* Initial pre-alpha release of piral-core
* Unfinished rudimentary piral-cli

## 0.0.1 (February 15, 2019)

* This is a stub release to protect the package names<|MERGE_RESOLUTION|>--- conflicted
+++ resolved
@@ -1,6 +1,5 @@
 # Piral Changelog
 
-<<<<<<< HEAD
 ## 0.11.0 (tbd)
 
 * Switched to use `parcel-plugin-externals` in the Piral CLI (#126)
@@ -10,12 +9,11 @@
 * Improved API surface from `piral-base`
 * Declared `PiletApi` and `Pilet` in `piral-base`
 * Switched to use `piral-base` as declaration root
-=======
+
 ## 0.10.1 (February 4, 2020)
 
 * Fixed declaration generation (#139)
 * Fixed pilet debug issues with side bundles
->>>>>>> b80789c0
 
 ## 0.10.0 (February 2, 2020)
 
