--- conflicted
+++ resolved
@@ -7,12 +7,9 @@
 * Added support for Yarn and Pnpm (#203)
 * Added optional `--cacert` flag to `pilet publish` command (#204)
 * Fixed `NODE_ENV` mode of the emulator (#207)
-<<<<<<< HEAD
 * Added `getProfile()` to [piral-oidc](./src/packages/piral-oidc/README.md) (#210)
-=======
 * Switched to relative paths for local Piral references
 * Added new package `siteless` for painless microfrontends
->>>>>>> d9908d8b
 
 ## 0.11.3 (April 24, 2020)
 
