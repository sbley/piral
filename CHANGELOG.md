--- conflicted
+++ resolved
@@ -4,13 +4,10 @@
 
 * Fixed HMR in `piral-cli-webpack5` when running `piral debug`
 * Fixed issue ignoring `--log-level` in the initializers
+* Fixed shared submodule dependencies in `peerDependencies` (#342)
 * Updated to use React 17 (#312)
-<<<<<<< HEAD
-* Fixed shared submodule peerDependencies
-=======
 * Added `feed` parameter to `pilet debug` (#344)
 * Added `userStore` as an option for `piral-oidc` (#345)
->>>>>>> bf70c400
 
 ## 0.12.4 (November 24, 2020)
 
