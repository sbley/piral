# Piral Changelog

<<<<<<< HEAD
## 0.10.0 (tbd)

* Introduce compatibility check for the Piral CLI (#94)
* Added new optional plugin `piral-litel` for Lit-Element (#85)
* Added new optional plugin `piral-aurelia` for Aurelia (#80)
* Added new optional plugin `piral-mithril` for Mithril.js (#79)
* Replaced `react-arbiter` with `piral-base` (#109)

## 0.9.2 (tbd)
=======
## 0.9.2 (December 11, 2019)
>>>>>>> cea779e7

* Fixed not found error when copying files for scaffold (#106)
* Fixed upgrading a pilet using outdated information (#108)
* Fixed a bug when building to a non-project folder
* Support invalidation of a `piral-feeds` connector (#93)

## 0.9.1 (December 6, 2019)

* Fixed source maps for debugging pilet (#103)
* Fixed bundle splitting in pilets (#102)
* Improved documentation w.r.t. sharing data (#104)

## 0.9.0 (December 3, 2019)

* Bundle for emulation (#68)
* Added `piral-pwa` plugin (#26)
* Added `piral-adal` plugin (#81)
* Introduced enhanced support for server-side rendering (#35)
* Added utility library `piral-ssr-utils` (#35)
* Provide ability for develop builds of Piral (#68)
* Generate the declaration dynamically (#89)
* Fixed bug concerning the `store-data` event
* Fixed bug in Piral CLI regarding Pilet scaffolding
* Added new optional plugin `piral-inferno` (#ƒ)
* Added new optional plugin `piral-preact` (#86)
* Added new optional plugin `piral-ngjs` (#87)
* Improved and added better error messages in the Piral CLI (#92)
* Improved the pilet upgrade flows (#92)
* Improved the CI/CD pipelines for the `sample-piral` app
* Rewrote the converter API to support full lifecycles
* Removed `piral-fetch` and `piral-urql` from `piral-ext`
* Changed `showNotification` API to allow components
* Changed the search handler to allow returning components

## 0.8.4 (November 15, 2019)

* Fixed the export in the templates (#91)
* Forward props to the error boundary
* Inserted sanity check before replacing exports

## 0.8.3 (October 28, 2019)

* Fixed bug in Piral CLI regarding plugins
* Improved the documentation
* Improved the Piral CLI validation rules API
* Exported minimal set of types for the `PiletApi`

## 0.8.2 (October 24, 2019)

* Fixed bug in Piral CLI preventing to reference external resources
* Fixed bug in Piral CLI that prevented immediate exit
* Improved the `createPiral` function signature / behavior
* Added `SetRedirect` component for declaring redirects

## 0.8.1 (October 23, 2019)

* Improved default template
* Fixed misidentified React class components (#82)
* Added `piral-axios` plugin

## 0.8.0 (October 21, 2019)

* Use declaration merging instead of generics (#72)
* Automatically clear the parcel cache (#59)
* Support of plugins for extending the Piral CLI (#47)
* Extracted `piral-auth` plugin
* Extracted `piral-containers` plugin
* Extracted `piral-dashboard` plugin
* Extracted `piral-feeds` plugin
* Extracted `piral-forms` plugin
* Extracted `piral-search` plugin
* Extracted `piral-menu` plugin
* Extracted `piral-modals` plugin
* Extracted `piral-notifications` plugin
* Added `validate` command for Piral instances (#69)
* Added `validate` command for pilets (#70)
* Support for extensions in Angular (#54), Hyperapp, Vue
* Upgraded Parcel to avoid NPM warning (#64)
* Added ability to select template (`default` or `empty`) when scaffolding
* Improved the `default` template for scaffolding

## 0.7.0 (September 6, 2019)

* Documented using different paths for scaffolding (#58)
* Yield access to the pilet API (#44)
* Attached the actions on the instance (#38)
* Directly evaluates static pilets (#39)
* Evaluates pilets once they arrive instead of all-at-once (#39)
* Updated dependencies
* Overwrite files on initial pilet scaffolding
* Overwrite unchanged scaffolded files on upgrade
* Split `piral-ext` in several packages (#45)
* Added NPM initializers (`create-piral-instance` and `create-pilet`) (#62)
* Added scaffolding hooks for use with the `piral-cli` (#61)
* Fixed missing shared dependencies when debugging pilets (#60)
* Fixed scaffolding of pilets due to a missing Piral instance (#63)
* Improved flexibility for scaffolding dev dependencies (#66)
* Included `tslib` as a shared dependency (#67)
* Improved pilet scaffolding with local packages (#71)
* Updated documentation with big picture and more tutorials (#41)

## 0.6.3 (August 18, 2019)

* Allow pilet scaffolding from non-NPM sources (#53)
* Improved documentation code generation (#52)
* Draft for new documentation design online
* Support configuration for `piral-ext` extensions (#51)
* Remove output folder first on publish with `--fresh`

## 0.6.2 (August 3, 2019)

* Added `extendSharedDependencies` helper (#48)
* Distinguish between Piral development and contributing (#42)
* Started improving the Piral documentation structure (#41)
* Fixed the CSS bundling in pilets
* Adapt documentation about static Piral instance (#43)
* Make first argument of many register methods optional (#29)
* Include *mocks/backend.js* in new Piral instance
* Scaffold with dependency installation (incl. opt.`skip-install` flag)
* Improved Piral CLI output

## 0.6.1 (July 26, 2019)

* Fixed externals resolution (#33)
* Included custom metadata from pilets (#34)
* Added ability to configure the used `history` (#37)

## 0.6.0 (July 22, 2019)

* Improved the sample
* Added new layout builder API
* Unified Piral extension API
* Support asynchronous language switch
* Enable lazy loading of pilets (#2)
* Introduced explicit local pilet state management
* Added `--fresh` flag to the `pilet-publish` command
* Added new optional plugin `piral-hyperapp`
* Moved `track...` API to optional plugin `piral-tracking`
* Aliases are now also available for shorthand CLI commands
* Refactored and improved `piral install` to be `piral new`
* Fixed indirect use of shared dependencies (#30)
* Added `--detailed-report` and `--log-level` to many commands

## 0.5.2 (June 23, 2019)

* Added new optional plugin `piral-vue`
* Improved API of `piral-ng`
* Added `piral install` command to Piral CLI
* Support local CLI installation over global one
* Added samples to documentation page

## 0.5.1 (June 18, 2019)

* Added new optional plugin `piral-ng`
* Extended APIs for `registerExtension` and `registerModal`
* Improved documentation
* Added more flexibility to `piral build` and `piral debug` commands
* Improved bundling with splitting, module resolution, and URLs

## 0.5.0 (June 13, 2019)

* Added more props to the `Layout`
* Allow setting and extending the user
* Fixed rendering of modals
* Added `public-url` option in Piral CLI
* Fixed `piral-cli` build for scoped shared dependencies
* Added error code and output to Piral CLI
* Added more options to the search provider registration
* Provide immediate argument to search provider

## 0.4.0 (June 11, 2019)

* Introduced `subscriptionUrl`
* Renamed `gateway` to `gatewayUrl`
* Renamed `availableModules` to `availablePilets`
* Renamed `requestModules` to `requestPilets`
* Added possibility to override pilet requesting
* Automatically insert shared dependencies
* Changed and documented meta format for Piral and pilets
* Moved `provideTranslations` to `piral-ext`
* Moved `translate` to `piral-ext`
* Provided ability to extend the global state during setup
* Suffixed foreign APIs with `X`, e.g., `registerTileX`

## 0.3.1 (June 5, 2019)

* Updated dependencies
* Added `debug-pilet` command
* Added setup for trackers
* Added ability to attach a static module into `piral`

## 0.3.0 (May 26, 2019)

* Documentation enhancements
* Added project landing page
* Integration tests for Piral CLI
* Updated homepage
* Included fetch and GraphQL API extensions in `piral-ext`
* Changed `piral` to a framework (`piral-core` remains a library)
* Implemented support for pilet split (#1)
* Added version to documentation page (#16)

## 0.2.0 (April 4, 2019)

* Further tooling improvements
* Introduced for `upgrade-pilet` command
* Renamed `PortalApi` to `PiralApi`
* Renamed `PortalInstance` to `PiralInstance`
* Added `registerSearchProvider` API
* Added `createForm` API
* Implemented `pilet-upgrade` command (#11)
* Renamed the forwarded API to `piral`

## 0.1.3 (February 26, 2019)

* Scaffolding of pilets (#3)

## 0.1.2 (February 25, 2019)

* Finished CI pipeline for packages

## 0.1.1 (February 24, 2019)

* Included `kras` in debug process (#4)
* Improved documentation
* Stub releases for `piral` and `piral-ext`

## 0.1.0 (February 21, 2019)

* Initial pre-alpha release of piral-core
* Unfinished rudimentary piral-cli

## 0.0.1 (February 15, 2019)

* This is a stub release to protect the package names<|MERGE_RESOLUTION|>--- conflicted
+++ resolved
@@ -1,6 +1,5 @@
 # Piral Changelog
 
-<<<<<<< HEAD
 ## 0.10.0 (tbd)
 
 * Introduce compatibility check for the Piral CLI (#94)
@@ -9,10 +8,7 @@
 * Added new optional plugin `piral-mithril` for Mithril.js (#79)
 * Replaced `react-arbiter` with `piral-base` (#109)
 
-## 0.9.2 (tbd)
-=======
 ## 0.9.2 (December 11, 2019)
->>>>>>> cea779e7
 
 * Fixed not found error when copying files for scaffold (#106)
 * Fixed upgrading a pilet using outdated information (#108)
