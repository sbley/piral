# Piral Changelog

<<<<<<< HEAD
## 0.10.0 (tbd)

* Introduce compatibility check for the Piral CLI (#94)
* Added new optional plugin `piral-mithril` for Mithril.js (#79)
* Added new optional plugin `piral-aurelia` for Aurelia (#80)
* Added new optional plugin `piral-litel` for LitElement (#85)
* Added new optional plugin `piral-ember` for Ember.js (#96)
* Added new optional plugin `piral-svelte` for Svelte (#97)
* Added new optional plugin `piral-elm` for Elm (#118)
* Added new optional plugin `piral-riot` for Riot.js
* Added new optional plugin `piral-lazy` for generic lazy loading
* Replaced `react-arbiter` with `piral-base` (#109)
* Changed `--skip-install` (default: `false`) flag to `--install` (default: `true`) for scaffolding
* Changed `--only-core` to `framework` (supporting `piral-base`)
* Allow async `setup` in pilets
* Support for `teardown` function in pilets
* Added `dispatch` and `readState` actions
* Allow async pilet module evaluation
* Integrated `state` and `router` in foreign context
=======
## 0.9.5 (tbd)

* Fixed regression in the `pilet debug` command
* Fixed documentation issue
* Optimized usage of Parcel cache
* Support for submodule dependency sharing
>>>>>>> 899e6ffe

## 0.9.4 (January 20, 2020)

* Switched to the new Piral logo (#27)
* Allow disabling the modules patching during build (#121)
* Fixed out of memory problem with large bundles (#121)
* Fixed kras injector precedence (#122)
* Export all imported module declarations during build (#127)
* Improved debugging experience for legacy browsers (#128)

## 0.9.3 (December 17, 2019)

* Fixed a bug in `piral-urql` when options are not set
* Introduced a sanity check for debugging pilets (#115)
* Removed potential caching from `pilet debug` (#117)
* Copy the files as specified when creating the dev package
* Added final bundle transformation according to the specified preset (#114)
* Provided ability to set initial custom actions
* Exposed the full Parcel CLI spectrum in the `piral-cli` (#119)

## 0.9.2 (December 11, 2019)

* Fixed not found error when copying files for scaffold (#106)
* Fixed upgrading a pilet using outdated information (#108)
* Fixed a bug when building to a non-project folder
* Support invalidation of a `piral-feeds` connector (#93)

## 0.9.1 (December 6, 2019)

* Fixed source maps for debugging pilet (#103)
* Fixed bundle splitting in pilets (#102)
* Improved documentation w.r.t. sharing data (#104)

## 0.9.0 (December 3, 2019)

* Bundle for emulation (#68)
* Added `piral-pwa` plugin (#26)
* Added `piral-adal` plugin (#81)
* Introduced enhanced support for server-side rendering (#35)
* Added utility library `piral-ssr-utils` (#35)
* Provide ability for develop builds of Piral (#68)
* Generate the declaration dynamically (#89)
* Fixed bug concerning the `store-data` event
* Fixed bug in Piral CLI regarding Pilet scaffolding
* Added new optional plugin `piral-inferno` (#ƒ)
* Added new optional plugin `piral-preact` (#86)
* Added new optional plugin `piral-ngjs` (#87)
* Improved and added better error messages in the Piral CLI (#92)
* Improved the pilet upgrade flows (#92)
* Improved the CI/CD pipelines for the `sample-piral` app
* Rewrote the converter API to support full lifecycles
* Removed `piral-fetch` and `piral-urql` from `piral-ext`
* Changed `showNotification` API to allow components
* Changed the search handler to allow returning components

## 0.8.4 (November 15, 2019)

* Fixed the export in the templates (#91)
* Forward props to the error boundary
* Inserted sanity check before replacing exports

## 0.8.3 (October 28, 2019)

* Fixed bug in Piral CLI regarding plugins
* Improved the documentation
* Improved the Piral CLI validation rules API
* Exported minimal set of types for the `PiletApi`

## 0.8.2 (October 24, 2019)

* Fixed bug in Piral CLI preventing to reference external resources
* Fixed bug in Piral CLI that prevented immediate exit
* Improved the `createPiral` function signature / behavior
* Added `SetRedirect` component for declaring redirects

## 0.8.1 (October 23, 2019)

* Improved default template
* Fixed misidentified React class components (#82)
* Added `piral-axios` plugin

## 0.8.0 (October 21, 2019)

* Use declaration merging instead of generics (#72)
* Automatically clear the parcel cache (#59)
* Support of plugins for extending the Piral CLI (#47)
* Extracted `piral-auth` plugin
* Extracted `piral-containers` plugin
* Extracted `piral-dashboard` plugin
* Extracted `piral-feeds` plugin
* Extracted `piral-forms` plugin
* Extracted `piral-search` plugin
* Extracted `piral-menu` plugin
* Extracted `piral-modals` plugin
* Extracted `piral-notifications` plugin
* Added `validate` command for Piral instances (#69)
* Added `validate` command for pilets (#70)
* Support for extensions in Angular (#54), Hyperapp, Vue
* Upgraded Parcel to avoid NPM warning (#64)
* Added ability to select template (`default` or `empty`) when scaffolding
* Improved the `default` template for scaffolding

## 0.7.0 (September 6, 2019)

* Documented using different paths for scaffolding (#58)
* Yield access to the pilet API (#44)
* Attached the actions on the instance (#38)
* Directly evaluates static pilets (#39)
* Evaluates pilets once they arrive instead of all-at-once (#39)
* Updated dependencies
* Overwrite files on initial pilet scaffolding
* Overwrite unchanged scaffolded files on upgrade
* Split `piral-ext` in several packages (#45)
* Added NPM initializers (`create-piral-instance` and `create-pilet`) (#62)
* Added scaffolding hooks for use with the `piral-cli` (#61)
* Fixed missing shared dependencies when debugging pilets (#60)
* Fixed scaffolding of pilets due to a missing Piral instance (#63)
* Improved flexibility for scaffolding dev dependencies (#66)
* Included `tslib` as a shared dependency (#67)
* Improved pilet scaffolding with local packages (#71)
* Updated documentation with big picture and more tutorials (#41)

## 0.6.3 (August 18, 2019)

* Allow pilet scaffolding from non-NPM sources (#53)
* Improved documentation code generation (#52)
* Draft for new documentation design online
* Support configuration for `piral-ext` extensions (#51)
* Remove output folder first on publish with `--fresh`

## 0.6.2 (August 3, 2019)

* Added `extendSharedDependencies` helper (#48)
* Distinguish between Piral development and contributing (#42)
* Started improving the Piral documentation structure (#41)
* Fixed the CSS bundling in pilets
* Adapt documentation about static Piral instance (#43)
* Make first argument of many register methods optional (#29)
* Include *mocks/backend.js* in new Piral instance
* Scaffold with dependency installation (incl. opt.`skip-install` flag)
* Improved Piral CLI output

## 0.6.1 (July 26, 2019)

* Fixed externals resolution (#33)
* Included custom metadata from pilets (#34)
* Added ability to configure the used `history` (#37)

## 0.6.0 (July 22, 2019)

* Improved the sample
* Added new layout builder API
* Unified Piral extension API
* Support asynchronous language switch
* Enable lazy loading of pilets (#2)
* Introduced explicit local pilet state management
* Added `--fresh` flag to the `pilet-publish` command
* Added new optional plugin `piral-hyperapp`
* Moved `track...` API to optional plugin `piral-tracking`
* Aliases are now also available for shorthand CLI commands
* Refactored and improved `piral install` to be `piral new`
* Fixed indirect use of shared dependencies (#30)
* Added `--detailed-report` and `--log-level` to many commands

## 0.5.2 (June 23, 2019)

* Added new optional plugin `piral-vue`
* Improved API of `piral-ng`
* Added `piral install` command to Piral CLI
* Support local CLI installation over global one
* Added samples to documentation page

## 0.5.1 (June 18, 2019)

* Added new optional plugin `piral-ng`
* Extended APIs for `registerExtension` and `registerModal`
* Improved documentation
* Added more flexibility to `piral build` and `piral debug` commands
* Improved bundling with splitting, module resolution, and URLs

## 0.5.0 (June 13, 2019)

* Added more props to the `Layout`
* Allow setting and extending the user
* Fixed rendering of modals
* Added `public-url` option in Piral CLI
* Fixed `piral-cli` build for scoped shared dependencies
* Added error code and output to Piral CLI
* Added more options to the search provider registration
* Provide immediate argument to search provider

## 0.4.0 (June 11, 2019)

* Introduced `subscriptionUrl`
* Renamed `gateway` to `gatewayUrl`
* Renamed `availableModules` to `availablePilets`
* Renamed `requestModules` to `requestPilets`
* Added possibility to override pilet requesting
* Automatically insert shared dependencies
* Changed and documented meta format for Piral and pilets
* Moved `provideTranslations` to `piral-ext`
* Moved `translate` to `piral-ext`
* Provided ability to extend the global state during setup
* Suffixed foreign APIs with `X`, e.g., `registerTileX`

## 0.3.1 (June 5, 2019)

* Updated dependencies
* Added `debug-pilet` command
* Added setup for trackers
* Added ability to attach a static module into `piral`

## 0.3.0 (May 26, 2019)

* Documentation enhancements
* Added project landing page
* Integration tests for Piral CLI
* Updated homepage
* Included fetch and GraphQL API extensions in `piral-ext`
* Changed `piral` to a framework (`piral-core` remains a library)
* Implemented support for pilet split (#1)
* Added version to documentation page (#16)

## 0.2.0 (April 4, 2019)

* Further tooling improvements
* Introduced for `upgrade-pilet` command
* Renamed `PortalApi` to `PiralApi`
* Renamed `PortalInstance` to `PiralInstance`
* Added `registerSearchProvider` API
* Added `createForm` API
* Implemented `pilet-upgrade` command (#11)
* Renamed the forwarded API to `piral`

## 0.1.3 (February 26, 2019)

* Scaffolding of pilets (#3)

## 0.1.2 (February 25, 2019)

* Finished CI pipeline for packages

## 0.1.1 (February 24, 2019)

* Included `kras` in debug process (#4)
* Improved documentation
* Stub releases for `piral` and `piral-ext`

## 0.1.0 (February 21, 2019)

* Initial pre-alpha release of piral-core
* Unfinished rudimentary piral-cli

## 0.0.1 (February 15, 2019)

* This is a stub release to protect the package names<|MERGE_RESOLUTION|>--- conflicted
+++ resolved
@@ -1,6 +1,5 @@
 # Piral Changelog
 
-<<<<<<< HEAD
 ## 0.10.0 (tbd)
 
 * Introduce compatibility check for the Piral CLI (#94)
@@ -20,14 +19,13 @@
 * Added `dispatch` and `readState` actions
 * Allow async pilet module evaluation
 * Integrated `state` and `router` in foreign context
-=======
-## 0.9.5 (tbd)
+
+## 0.9.5 (January 21, 2020)
 
 * Fixed regression in the `pilet debug` command
 * Fixed documentation issue
 * Optimized usage of Parcel cache
 * Support for submodule dependency sharing
->>>>>>> 899e6ffe
 
 ## 0.9.4 (January 20, 2020)
 
