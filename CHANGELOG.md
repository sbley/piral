--- conflicted
+++ resolved
@@ -1,20 +1,16 @@
 # Piral Changelog
 
-<<<<<<< HEAD
 ## 0.14.0 (tbd)
 
 * Improved converter plugins to allow more flexible pilet embedded usage
-* Fixed explicit declaration via state of `LanguagesPicker` component
-* Added `getCurrentLanguage` to pilet API from `piral-translate`
 * Added runtime pilet metadata `basePath`
-=======
-## 0.13.5 (tbd)
+
+## 0.13.5 (August 17, 2021)
 
 * Fixed explicit declaration via state of `LanguagesPicker` component
 * Updated outdated `piral-cli-weback` and `piral-cli-webpack5` dependencies
 * Improved `piral-cli-webpack` and `piral-cli-webpack5` loader resolution
 * Added `getCurrentLanguage` to pilet API from `piral-translate`
->>>>>>> bb5ad43d
 
 ## 0.13.4 (August 2, 2021)
 
