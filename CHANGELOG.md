--- conflicted
+++ resolved
@@ -1,6 +1,5 @@
 # Piral Changelog
 
-<<<<<<< HEAD
 ## 0.11.0 (tbd)
 
 * Switched to use `parcel-plugin-externals` in the Piral CLI (#126)
@@ -12,13 +11,12 @@
 * Declared `PiletApi` and `Pilet` in `piral-base`
 * Switched to use `piral-base` as declaration root
 * Included implied schema for generated pilets (supporting `v:0` and `v:1`)
-=======
+
 ## 0.10.7 (February 21, 2020)
 
 * Included `core-js/stable` in Piral polyfills (#162)
 * Fixed build in mono repo to properly support IE11 (#162)
 * Fixed issue with modification of `has-symbols` package (#160)
->>>>>>> 5032f422
 
 ## 0.10.6 (February 20, 2020)
 
