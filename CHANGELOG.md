# Piral Changelog

<<<<<<< HEAD
## 0.14.0 (tbd)

* Improved converter plugins to allow more flexible pilet embedded usage
* Added runtime pilet metadata `basePath`
=======
## 0.13.6 (August 27, 2021)

* Fixed issue with CSS imports in pilets when using Webpack (#403)
* Improved documentation (#395)
* Improved `piral-debug-utils` with new architecture (#397)
>>>>>>> 11c066bb

## 0.13.5 (August 17, 2021)

* Fixed explicit declaration via state of `LanguagesPicker` component
* Updated outdated `piral-cli-weback` and `piral-cli-webpack5` dependencies
* Improved `piral-cli-webpack` and `piral-cli-webpack5` loader resolution
* Added `getCurrentLanguage` to pilet API from `piral-translate`

## 0.13.4 (August 2, 2021)

* Fixed issue with pilet scaffolding templates on Windows
* Fixed usage of `process.env.ENV` in `piral-ng`
* Fixed selecting scaffolding templates with version specifier
* Added `experimental` branch for `canary` releases

## 0.13.3 (July 28, 2021)

* Fixed missing support for `favicon-webpack-plugin` in `piral-cli-webpack`
* Fixed conflicting import for `piral-cli-parcel` in `piral-breadcrumbs` (#385)
* Added support for `apiKeys` in `.piralrc` file
* Added support for more flexible entry module resolution to `pilet build`
* Added `dashboardPath` and `piralChildren` as options for `renderInstance`
* Added new optional convert plugin `piral-vue-3` covering Vue@3
* Updated used chunk hash length for Webpack
* Updated `piral-ng` to support all (current) versions of Angular
* Replaced `node-sass` with `sass`
* Renamed `master` branch to `main`

## 0.13.2 (April 27, 2021)

* Fixed potential issue for `piral debug` in Firefox
* Fixed limited request length for publishing pilets (#375)
* Updated the `piral-blazor` to accept precomputed IDs from the C# bridge
* Switched to a plugin based stylesheet linking in `piral-cli-webpack` and `piral-cli-webpack5`

## 0.13.1 (April 13, 2021)

* Fixed closing notifications after modifications in `piral-notifications`
* Fixed closing modal dialogs after modifications in `piral-modals`
* Fixed issue preventing rendering of Mithril in `piral-mithril`
* Implemented handling for navigation in `piral-blazor`
* Updated development dependencies
* Updated `tslib` to v2
* Added optional `dependencies` to pilet metadata
* Added option to generate declarations for pilets

## 0.13.0 (March 24, 2021)

* Fixed HMR in `piral-cli-webpack5` when running `piral debug`
* Fixed issue ignoring `--log-level` in the initializers
* Fixed shared submodule dependencies in `peerDependencies` (#341)
* Fixed lazy loading of stylesheets in pilets using `piral-cli-parcel` (#360)
* Updated `kras` with improved web socket reliability (#364)
* Updated to use React 17 (#312)
* Updated the project CI to use Piral Pipelines with YAML
* Updated `withApi` to use `context` instead of `converters`
* Updated `piral-jest-utils` package for Jest mocking (#186)
* Updated Piral CLI path resolution for Windows (#192)
* Updated frontend libraries to be available in ESM format, too
* Added `piral-update` as a plugin to integrate auto update
* Added `feed` parameter to `pilet debug` (#344)
* Added `userStore` as an option for `piral-oidc` (#345)
* Added `wrappers` to enable central component transformations
* Added `apiFactory` option for overriding API creation in `createInstance`
* Added option `emulator-sources` to the `type` parameter of the `piral build` command

## 0.12.4 (November 24, 2020)

* Updated `dets` to use CLI logging levels
* Extended all `register...` APIs to return disposers (#336)
* Added `piral-cli-webpack5` to support bundling with Webpack 5 (#313)
* Added the `packageOverrides` field to override *package.json* values of pilets (#330)
* Added special tagged comments for additional modifications of the `PiletApi` (#332)
* Added `piral-breadcrumbs` for bringing managing breadcrumbs
* Added templating system for scaffolding Piral instances and pilets
* Added Piral instance templates `@smapiot/piral-template-default` and `@smapiot/piral-template-empty`
* Added pilet templates `@smapiot/pilet-template-default` and `@smapiot/pilet-template-empty`
* Added `survey` option to Piral CLI commands
* Added option for using pilets v1 with `crossorigin` attribute (#335)

## 0.12.3 (October 10, 2020)

* Updated support for Blazor 3.2.1 forward in `piral-blazor` (#224)
* Improved the check on `pilet update` to consider `dependencies` (#327)
* Fixed duplicated error message codes in the Piral CLI
* Fixed `pilet validate` taking wrong `main` field (#329)
* Added improved documentation on loading strategies
* Added `--bundler` flag for switching the bundler (#328)
* Added the `piral publish` command with extensibility

## 0.12.2 (September 28, 2020)

* Extracted `piral-debug-utils` to make the debugging helpers more flexible
* Added the `pilet-stays-small` validator (#323)
* Added `piral-cli-webpack/extend-config` helper module
* Added `--fields` options to the `pilet publish` command
* Added `validators` to the *.piralrc* configuration

## 0.12.1 (September 17, 2020)

* Improved typings for the converter plugins `convert` submodule
* Fixed `addEventListener` usage for `piral-native`
* Fixed vulnerable dependency (GHSA-w7rc-rwvf-8q5r)
* Fixed vulnerable dependency (CVE-2020-7720)
* Added support for bundle script entry (#315)
* Added ability to set and retrieve state when signing in using `piral-oidc` (#318)

## 0.12.0 (September 9, 2020)

* Documentation cleanup
* Allow upload of arbitrary pilet sizes in `pilet publish` (#294)
* Renamed `extendApi` to `plugins` (keeping `extendApi` as deprecated)
* Moved Parcel exclusive flags to `piral-cli-parcel`
* Fixed hidden publishing pilet size limit and improved logging of axios errors (#294)
* Fixed Webpack issue in pilets referencing stylesheets (#304)
* Fixed Webpack issue not using Babel for TypeScript files (#310)
* Added `open` package dependency to ensure no errors when using `--open` CLI flag (#303)
* Added more standard fields such as `description` to the emulator package
* Added `import-map-webpack-plugin` to the `piral-cli-webpack`
* Added more flexibility to the `piral declaration` command (#316)

## 0.11.8 (July 9, 2020)

* Updated documentation layout (#206)
* Fixed root-level update in `piral-riot`, `piral-solid`, and `piral-hyperapp`
* Fixed multi-asset output handling in `debug-pilet` with `piral-cli-webpack` (#258)
* Fixed handling of spaces in `piral-cli` arguments (#259)
* Fixed ignoring scoped pathed externals (#263)
* Added basic support for mounting modules in `piral-ng`
* Added ability to add new menu types in `piral-menu`
* Added options for configuration of the `piletApi` in the `.piralrc`
* Added new optional plugin `piral-cycle` (#232)
* Changed module optimization to default to `false` (#256)
* Changed the default bundler to `piral-cli-webpack`
* Changed pilet injector to return full URL (#270)

## 0.11.7 (June 22, 2020)

* Added new optional plugin `piral-solid` for Solid (#231)
* Added `bundler` to `.piralrc` options (#237)
* Added `piral-cli-webpack` as first-class option (#237)
* Added `piral-configs` for configuration management (#238)
* Added option to publish directly from an NPM registry (#239)
* Added the `unload-pilet` event when `injectPilet` is used (#252)
* Added `loadPilet` option to `piral-base`
* Added option to specify the default bundler on `piral new`
* Added option to specify the default bundler on `pilet new`
* Added a sanity check for multi-pilet debugging (#250)
* Added the ability to pass in multiple sources for `pilet debug`
* Added support for scoped piral-cli plugins (#254)
* Extended the multi-debug capability of `pilet debug` (#250)
* Improved mono repo support for `pilet new` (#248)
* Improved mono repo support for `pilet upgrade` (#247)
* Restructured the repository (#240)

## 0.11.6 (June 6, 2020)

* Updated documentation page (#206)
* Added `once` flag for scaffolding (#225)
* Added `defineDependency` to `piral-lazy` (#226)
* Added `piral-jest-utils` package for Jest mocking (#192)
* Added `piral-native` package for React Native (#222)
* Added multi-debug capability to `pilet debug` (#234)
* Improved API of tiles and menu items
* Fixed potentially non-working Piral CLI scaffold on Windows (#192)
* Fixed the use of `matchMedia` for other platforms (#222)
* Fixed discarded props with multiple `includeProvider` calls (#227)
* Fixed broken source map support in pilet debug (#229)
* Fixed CSR should start with rendering the spinner
* Fixed Parcel bundler not reporting failure properly
* Fixed shared dependency declaration for Git references (#233)
* Fixed debugging of pilets in VS Code Server (#235)

## 0.11.5 (May 24, 2020)

* Fixed bug in pilet debug when touching files with CSS references
* Added tutorial for the migration of existing applications (#180)
* Added `piral-cli-parcel` plugin for Parcel integration (#125)
* Fixed the source map offset in Parcel (#216)
* Added `handleAuthentication` to piral-oidc (#219)
* Added `BaseModalOptions` interface to `piral-modals` (#217)
* Specified `integrity` value in pilet response data model
* Fixed the `publicUrl` of the app shell in monorepo (#220)

## 0.11.4 (May 6, 2020)

* Fixed a bug in `piral-fetch` regarding unset `Content-Type`
* Added testimonials on the homepage (#194)
* Added support for Yarn and Pnpm (#203)
* Added optional `--cacert` flag to `pilet publish` command (#204)
* Fixed `NODE_ENV` mode of the emulator (#207)
* Added `getProfile()` to [piral-oidc](./src/plugins/piral-oidc/README.md) (#210)
* Switched to relative paths for local Piral references
* Added new package `siteless` for painless microfrontends
* Added `reducers` option to `piral-feeds`
* Improved options and typings of `piral-feeds`

## 0.11.3 (April 24, 2020)

* Fixed robustness of the declaration generation
* Improved typings for declaring extensions (using `PiralCustomExtensionSlotMap`) (#197)
* Added generic type for `PiralStoreDataEvent` (#198)
* Fixed Parcel logger verbose mode switch on Windows (#199)
* Documented the use of `regenerator-runtime` (#200)
* Added optional meta data argument for `registerPage` (#201)

## 0.11.2 (April 19, 2020)

* Added new optional plugin `piral-blazor` for Blazor (#112)
* Added tutorial on authentication in Piral (#182)
* Improved scaffolding of files for pilets (#189)
* Added app shell watching for pilet debug in monorepos (#190)
* Fixed verbose logging on Windows (#192)
* Fixed the returned type of the `piral-feeds` HOC (#193)
* Improved the emulator package creation
* Improved responsive layout check and re-set

## 0.11.1 (April 8, 2020)

* Improved naming of the extension slot component `key`
* Improved display error when upload to the feed service failed
* Fixed default version for `piral upgrade` command
* Fixed potential timing issues with closing modals and notifications
* Fixed bug in `pilet debug` with reload
* Fixed missing file copy during pilet scaffolding and upgrade
* Fixed missing files in the emulator package
* Added `piral-oidc` plugin (#177)
* Added `piral-oauth2` plugin (#178)
* Added optional `--no-install` flag to `piral upgrade`
* Added optional `--no-install` flag to `pilet upgrade`

## 0.11.0 (April 1, 2020)

* Documented the Piral CLI spec (#110)
* Added support for import maps via `parcel-plugin-import-maps` (#124)
* Switched to use `parcel-plugin-externals` in the Piral CLI (#126)
* Included video links in the tutorials (#135)
* Changed *package.json* metadata format (#136)
* Documented Pilet package spec (#137)
* Documented Feed Service API spec (#138)
* Added support for script evaluation mode (#144)
* Improved API surface from `piral-base`
* Declared `PiletApi` and `Pilet` in `piral-base`
* Switched to use `piral-base` as declaration root
* Included implied schema for generated pilets (supporting `v:0` and `v:1`)
* Added support for aliases prefixed with `@` (#170)
* Provided third-party Piral CLI plugin for webpack (#171)
* Improved logging and documented all message codes (#172)
* Added missing option for customer fetcher (#176)
* Added new optional plugin `piral-redux` for Redux integration
* Use `dets` for declaration generation of Piral instances
* Updated multiple dependencies
* Added new `piral upgrade` command to patch Piral instances

## 0.10.9 (February 28, 2020)

* Improved declaration generation (#168)
* Added cache options to `piral-adal` (#169)

## 0.10.8 (February 25, 2020)

* Fixed declaration dropping "extends string" in generic argument (#164)
* Fixed generic type sometimes getting dropped in ternary expression (#166)
* Fixed generic type dropping with complicated extends rules (#167)
* Fixed inline type of mapped type being dropped (#163)
* Fixed expansion of function return types (#168)
* Updated introductory documentation with more diagrams
* Improved state container debug output
* Fixed calling disposer in case of feed invalidation
* Added new Piral CLI plugin capability "package patcher" (#160)

## 0.10.7 (February 21, 2020)

* Included `core-js/stable` in Piral polyfills (#162)
* Fixed build in mono repo to properly support IE11 (#162)
* Fixed issue with modification of `has-symbols` package (#160)

## 0.10.6 (February 20, 2020)

* Fixed export of default import in declaration (#158)
* Fixed missing type references in declaration (#159)
* Provide fix for invalid buffer import (#160)
* Added support for conditionals in the generated declaration (#161)

## 0.10.5 (February 15, 2020)

* Fixed `keyof` usage in interfaces and as parameters (#152)
* Fixed that pilets are not watched in mono repos (#153)
* Added support for default exports in custom declarations (#154)
* Fixed missing inclusion of JSX exported modules (#155)
* Added `core-js` to standard opt-out polyfills (#157)
* Fixed state container debugging output for use in IE11 (#157)
* Allow disabling state container debug output

## 0.10.4 (February 11, 2020)

* Fixed declaration with expansion of `keyof` (#150)
* Fixed declaration generation of exported functions and generator functions (#151)
* Improved support for mono repo usage (#143)

## 0.10.3 (February 11, 2020)

* Extended debug helper for Piral Inspector
* Allow capturing props in `fromElm`, `fromMithril`, `fromRiot`, `fromSvelte`, and `fromVue`
* Fixed creation of declaration with mixed `type` and `declare const` (#146)
* Fixed wrongly inferred types from regular expression in declaration (#147)
* Fixed inferred types from array in declaration (#148)
* Improved complicated types resolution in declaration (#149)
* Added direct support for mono repo usage (#143)

## 0.10.2 (February 5, 2020)

* Further improvements for the declaration generation
* Fixed top-level aliases in decl. generation (#141)
* Fixed top-level decl. generation regarding unions and intersections (#140)
* Fixed handling of nested exports in decl. generation (#142)
* Added options for filtering to the `piral-search` plugin

## 0.10.1 (February 4, 2020)

* Fixed declaration generation (#139)
* Fixed pilet debug issues with side bundles

## 0.10.0 (February 2, 2020)

* Introduce compatibility check for the Piral CLI (#94)
* Added new optional plugin `piral-mithril` for Mithril.js (#79)
* Added new optional plugin `piral-aurelia` for Aurelia (#80)
* Added new optional plugin `piral-litel` for LitElement (#85)
* Added new optional plugin `piral-ember` for Ember.js (#96)
* Added new optional plugin `piral-svelte` for Svelte (#97)
* Added new optional plugin `piral-elm` for Elm (#118)
* Added new optional plugin `piral-riot` for Riot.js
* Added new optional plugin `piral-react-15` for React v15
* Added new optional plugin `piral-lazy` for generic lazy loading
* Replaced `react-arbiter` with `piral-base` (#109)
* Changed `--skip-install` (default: `false`) flag to `--install` (default: `true`) for scaffolding
* Changed `--only-core` to `--framework` (supporting `piral-base`)
* Changed `--tag` to be a positional argument (for `pilet upgrade`)
* Allow async `setup` in pilets
* Support for `teardown` function in pilets
* Added `dispatch` and `readState` actions
* Allow async pilet module evaluation
* Integrated `state` and `router` in foreign context
* Introduced additional checks for missing files (#129)
* Changed generation of the Piral instance declaration (#116)

## 0.9.9 (January 29, 2020)

* Fixed declaration generation on Windows
* Fixed bundle splitting for pilets

## 0.9.8 (January 27, 2020)

* Fixed the declaration generation for the app instance name (#130)
* Fixed showing modals from other pilets (#131)

## 0.9.7 (January 25, 2020)

* Improved name of imported module declarations during build
* Fix version of the Piral instance

## 0.9.6 (January 22, 2020)

* Resolve cache directory according to Parcel
* Support globs and deep structure in *package.json* `files`

## 0.9.5 (January 21, 2020)

* Fixed regression in the `pilet debug` command
* Fixed documentation issue
* Optimized usage of Parcel cache
* Support for submodule dependency sharing

## 0.9.4 (January 20, 2020)

* Switched to the new Piral logo (#27)
* Allow disabling the modules patching during build (#121)
* Fixed out of memory problem with large bundles (#121)
* Fixed *kras* injector precedence (#122)
* Export all imported module declarations during build (#127)
* Improved debugging experience for legacy browsers (#128)

## 0.9.3 (December 17, 2019)

* Fixed a bug in `piral-urql` when options are not set
* Introduced a sanity check for debugging pilets (#115)
* Removed potential caching from `pilet debug` (#117)
* Copy the files as specified when creating the dev package
* Added final bundle transformation according to the specified preset (#114)
* Provided ability to set initial custom actions
* Exposed the full Parcel CLI spectrum in the `piral-cli` (#119)

## 0.9.2 (December 11, 2019)

* Fixed not found error when copying files for scaffold (#106)
* Fixed upgrading a pilet using outdated information (#108)
* Fixed a bug when building to a non-project folder
* Support invalidation of a `piral-feeds` connector (#93)

## 0.9.1 (December 6, 2019)

* Fixed source maps for debugging pilet (#103)
* Fixed bundle splitting in pilets (#102)
* Improved documentation w.r.t. sharing data (#104)

## 0.9.0 (December 3, 2019)

* Bundle for emulation (#68)
* Added `piral-pwa` plugin (#26)
* Added `piral-adal` plugin (#81)
* Introduced enhanced support for server-side rendering (#35)
* Added utility library `piral-ssr-utils` (#35)
* Provide ability for develop builds of Piral (#68)
* Generate the declaration dynamically (#89)
* Fixed bug concerning the `store-data` event
* Fixed bug in Piral CLI regarding Pilet scaffolding
* Added new optional plugin `piral-inferno` (#86)
* Added new optional plugin `piral-preact` (#86)
* Added new optional plugin `piral-ngjs` (#87)
* Improved and added better error messages in the Piral CLI (#92)
* Improved the pilet upgrade flows (#92)
* Improved the CI/CD pipelines for the `sample-piral` app
* Rewrote the converter API to support full lifecycles
* Removed `piral-fetch` and `piral-urql` from `piral-ext`
* Changed `showNotification` API to allow components
* Changed the search handler to allow returning components

## 0.8.4 (November 15, 2019)

* Fixed the export in the templates (#91)
* Forward props to the error boundary
* Inserted sanity check before replacing exports

## 0.8.3 (October 28, 2019)

* Fixed bug in Piral CLI regarding plugins
* Improved the documentation
* Improved the Piral CLI validation rules API
* Exported minimal set of types for the `PiletApi`

## 0.8.2 (October 24, 2019)

* Fixed bug in Piral CLI preventing to reference external resources
* Fixed bug in Piral CLI that prevented immediate exit
* Improved the `createPiral` function signature / behavior
* Added `SetRedirect` component for declaring redirects

## 0.8.1 (October 23, 2019)

* Improved default template
* Fixed misidentified React class components (#82)
* Added `piral-axios` plugin

## 0.8.0 (October 21, 2019)

* Use declaration merging instead of generics (#72)
* Automatically clear the parcel cache (#59)
* Support of plugins for extending the Piral CLI (#47)
* Extracted `piral-auth` plugin
* Extracted `piral-containers` plugin
* Extracted `piral-dashboard` plugin
* Extracted `piral-feeds` plugin
* Extracted `piral-forms` plugin
* Extracted `piral-search` plugin
* Extracted `piral-menu` plugin
* Extracted `piral-modals` plugin
* Extracted `piral-notifications` plugin
* Added `validate` command for Piral instances (#69)
* Added `validate` command for pilets (#70)
* Support for extensions in Angular (#54), Hyperapp, Vue
* Upgraded Parcel to avoid NPM warning (#64)
* Added ability to select template (`default` or `empty`) when scaffolding
* Improved the `default` template for scaffolding

## 0.7.0 (September 6, 2019)

* Documented using different paths for scaffolding (#58)
* Yield access to the pilet API (#44)
* Attached the actions on the instance (#38)
* Directly evaluates static pilets (#39)
* Evaluates pilets once they arrive instead of all-at-once (#39)
* Updated dependencies
* Overwrite files on initial pilet scaffolding
* Overwrite unchanged scaffolded files on upgrade
* Split `piral-ext` in several packages (#45)
* Added NPM initializers (`create-piral-instance` and `create-pilet`) (#62)
* Added scaffolding hooks for use with the `piral-cli` (#61)
* Fixed missing shared dependencies when debugging pilets (#60)
* Fixed scaffolding of pilets due to a missing Piral instance (#63)
* Improved flexibility for scaffolding dev dependencies (#66)
* Included `tslib` as a shared dependency (#67)
* Improved pilet scaffolding with local packages (#71)
* Updated documentation with big picture and more tutorials (#41)

## 0.6.3 (August 18, 2019)

* Allow pilet scaffolding from non-NPM sources (#53)
* Improved documentation code generation (#52)
* Draft for new documentation design online
* Support configuration for `piral-ext` extensions (#51)
* Remove output folder first on publish with `--fresh`

## 0.6.2 (August 3, 2019)

* Added `extendSharedDependencies` helper (#48)
* Distinguish between Piral development and contributing (#42)
* Started improving the Piral documentation structure (#41)
* Fixed the CSS bundling in pilets
* Adapt documentation about static Piral instance (#43)
* Make first argument of many register methods optional (#29)
* Include *mocks/backend.js* in new Piral instance
* Scaffold with dependency installation (incl. opt.`skip-install` flag)
* Improved Piral CLI output

## 0.6.1 (July 26, 2019)

* Fixed externals resolution (#33)
* Included custom metadata from pilets (#34)
* Added ability to configure the used `history` (#37)

## 0.6.0 (July 22, 2019)

* Improved the sample
* Added new layout builder API
* Unified Piral extension API
* Support asynchronous language switch
* Enable lazy loading of pilets (#2)
* Introduced explicit local pilet state management
* Added `--fresh` flag to the `pilet-publish` command
* Added new optional plugin `piral-hyperapp`
* Moved `track...` API to optional plugin `piral-tracking`
* Aliases are now also available for shorthand CLI commands
* Refactored and improved `piral install` to be `piral new`
* Fixed indirect use of shared dependencies (#30)
* Added `--detailed-report` and `--log-level` to many commands

## 0.5.2 (June 23, 2019)

* Added new optional plugin `piral-vue`
* Improved API of `piral-ng`
* Added `piral install` command to Piral CLI
* Support local CLI installation over global one
* Added samples to documentation page

## 0.5.1 (June 18, 2019)

* Added new optional plugin `piral-ng`
* Extended APIs for `registerExtension` and `registerModal`
* Improved documentation
* Added more flexibility to `piral build` and `piral debug` commands
* Improved bundling with splitting, module resolution, and URLs

## 0.5.0 (June 13, 2019)

* Added more props to the `Layout`
* Allow setting and extending the user
* Fixed rendering of modals
* Added `public-url` option in Piral CLI
* Fixed `piral-cli` build for scoped shared dependencies
* Added error code and output to Piral CLI
* Added more options to the search provider registration
* Provide immediate argument to search provider

## 0.4.0 (June 11, 2019)

* Introduced `subscriptionUrl`
* Renamed `gateway` to `gatewayUrl`
* Renamed `availableModules` to `availablePilets`
* Renamed `requestModules` to `requestPilets`
* Added possibility to override pilet requesting
* Automatically insert shared dependencies
* Changed and documented meta format for Piral and pilets
* Moved `provideTranslations` to `piral-ext`
* Moved `translate` to `piral-ext`
* Provided ability to extend the global state during setup
* Suffixed foreign APIs with `X`, e.g., `registerTileX`

## 0.3.1 (June 5, 2019)

* Updated dependencies
* Added `debug-pilet` command
* Added setup for trackers
* Added ability to attach a static module into `piral`

## 0.3.0 (May 26, 2019)

* Documentation enhancements
* Added project landing page
* Integration tests for Piral CLI
* Updated homepage
* Included fetch and GraphQL API extensions in `piral-ext`
* Changed `piral` to a framework (`piral-core` remains a library)
* Implemented support for pilet split (#1)
* Added version to documentation page (#16)

## 0.2.0 (April 4, 2019)

* Further tooling improvements
* Introduced for `upgrade-pilet` command
* Renamed `PortalApi` to `PiralApi`
* Renamed `PortalInstance` to `PiralInstance`
* Added `registerSearchProvider` API
* Added `createForm` API
* Implemented `pilet-upgrade` command (#11)
* Renamed the forwarded API to `piral`

## 0.1.3 (February 26, 2019)

* Scaffolding of pilets (#3)

## 0.1.2 (February 25, 2019)

* Finished CI pipeline for packages

## 0.1.1 (February 24, 2019)

* Included `kras` in debug process (#4)
* Improved documentation
* Stub releases for `piral` and `piral-ext`

## 0.1.0 (February 21, 2019)

* Initial pre-alpha release of piral-core
* Unfinished rudimentary piral-cli

## 0.0.1 (February 15, 2019)

* This is a stub release to protect the package names<|MERGE_RESOLUTION|>--- conflicted
+++ resolved
@@ -1,17 +1,15 @@
 # Piral Changelog
 
-<<<<<<< HEAD
 ## 0.14.0 (tbd)
 
 * Improved converter plugins to allow more flexible pilet embedded usage
 * Added runtime pilet metadata `basePath`
-=======
+
 ## 0.13.6 (August 27, 2021)
 
 * Fixed issue with CSS imports in pilets when using Webpack (#403)
 * Improved documentation (#395)
 * Improved `piral-debug-utils` with new architecture (#397)
->>>>>>> 11c066bb
 
 ## 0.13.5 (August 17, 2021)
 
