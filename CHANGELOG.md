--- conflicted
+++ resolved
@@ -1,18 +1,13 @@
 # Piral Changelog
 
-<<<<<<< HEAD
-## 0.3.0 (not released yet)
+## 0.3.0 (to be determined)
 
 * Documentation enhancements
 * Added project landing page
 * Integration tests for Piral CLI
-=======
-## 0.3.0 (to be determined)
-
 * Updated homepage
 * Included fetch and GraphQL API extensions in `piral-ext`
 * Changed `piral` to a framework (`piral-core` remains a library)
->>>>>>> 1511fe0e
 
 ## 0.2.0 (April 4, 2019)
 
