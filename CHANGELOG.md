# Piral Changelog

## 0.9.0 (tbd)

* Bundle for emulation (#68)
* Added `piral-pwa` library (#26)
* Provide ability for develop builds of Piral (#68)
* Generate the declaration dynamically (#89)
* Fixed bug concerning the `store-data` event
* Fixed bug in Piral CLI regarding Pilet scaffolding
* Added new optional libraries `piral-inferno` and `piral-preact` (#86)
<<<<<<< HEAD
* Improved and added better error messages in the Piral CLI (#92)
=======
* Improved the CI/CD pipelines for the `sample-piral` app

## 0.8.4 (November 15, 2019)

* Fixed the export in the templates (#91)
* Forward props to the error boundary
* Inserted sanity check before replacing exports
>>>>>>> d79bf9b3

## 0.8.3 (October 28, 2019)

* Fixed bug in Piral CLI regarding plugins
* Improved the documentation
* Improved the Piral CLI validation rules API
* Exported minimal set of types for the `PiletApi`

## 0.8.2 (October 24, 2019)

* Fixed bug in Piral CLI preventing to reference external resources
* Fixed bug in Piral CLI that prevented immediate exit
* Improved the `createPiral` function signature / behavior
* Added `SetRedirect` component for declaring redirects

## 0.8.1 (October 23, 2019)

* Improved default template
* Fixed misidentified React class components (#82)
* Added `piral-axios` library

## 0.8.0 (October 21, 2019)

* Use declaration merging instead of generics (#72)
* Automatically clear the parcel cache (#59)
* Support of plugins for extending the Piral CLI (#47)
* Extracted `piral-auth` library
* Extracted `piral-containers` library
* Extracted `piral-dashboard` library
* Extracted `piral-feeds` library
* Extracted `piral-forms` library
* Extracted `piral-search` library
* Extracted `piral-menu` library
* Extracted `piral-modals` library
* Extracted `piral-notifications` library
* Added `validate` command for Piral instances (#69)
* Added `validate` command for pilets (#70)
* Support for extensions in Angular (#54), Hyperapp, Vue
* Upgraded Parcel to avoid NPM warning (#64)
* Added ability to select template (`default` or `empty`) when scaffolding
* Improved the `default` template for scaffolding

## 0.7.0 (September 6, 2019)

* Documented using different paths for scaffolding (#58)
* Yield access to the pilet API (#44)
* Attached the actions on the instance (#38)
* Directly evaluates static pilets (#39)
* Evaluates pilets once they arrive instead of all-at-once (#39)
* Updated dependencies
* Overwrite files on initial pilet scaffolding
* Overwrite unchanged scaffolded files on upgrade
* Split `piral-ext` in several packages (#45)
* Added NPM initializers (`create-piral-instance` and `create-pilet`) (#62)
* Added scaffolding hooks for use with the `piral-cli` (#61)
* Fixed missing shared dependencies when debugging pilets (#60)
* Fixed scaffolding of pilets due to a missing Piral instance (#63)
* Improved flexibility for scaffolding dev dependencies (#66)
* Included `tslib` as a shared dependency (#67)
* Improved pilet scaffolding with local packages (#71)
* Updated documentation with big picture and more tutorials (#41)

## 0.6.3 (August 18, 2019)

* Allow pilet scaffolding from non-NPM sources (#53)
* Improved documentation code generation (#52)
* Draft for new documentation design online
* Support configuration for `piral-ext` extensions (#51)
* Remove output folder first on publish with `--fresh`

## 0.6.2 (August 3, 2019)

* Added `extendSharedDependencies` helper (#48)
* Distinguish between Piral development and contributing (#42)
* Started improving the Piral documentation structure (#41)
* Fixed the CSS bundling in pilets
* Adapt documentation about static Piral instance (#43)
* Make first argument of many register methods optional (#29)
* Include *mocks/backend.js* in new Piral instance
* Scaffold with dependency installation (incl. opt.`skip-install` flag)
* Improved Piral CLI output

## 0.6.1 (July 26, 2019)

* Fixed externals resolution (#33)
* Included custom metadata from pilets (#34)
* Added ability to configure the used `history` (#37)

## 0.6.0 (July 22, 2019)

* Improved the sample
* Added new layout builder API
* Unified Piral extension API
* Support asynchronous language switch
* Enable lazy loading of pilets (#2)
* Introduced explicit local pilet state management
* Added `--fresh` flag to the `pilet-publish` command
* Added new optional library `piral-hyperapp`
* Moved `track...` API to optional library `piral-tracking`
* Aliases are now also available for shorthand CLI commands
* Refactored and improved `piral install` to be `piral new`
* Fixed indirect use of shared dependencies (#30)
* Added `--detailed-report` and `--log-level` to many commands

## 0.5.2 (June 23, 2019)

* Added new optional library `piral-vue`
* Improved API of `piral-ng`
* Added `piral install` command to Piral CLI
* Support local CLI installation over global one
* Added samples to documentation page

## 0.5.1 (June 18, 2019)

* Added new optional library `piral-ng`
* Extended APIs for `registerExtension` and `registerModal`
* Improved documentation
* Added more flexibility to `piral build` and `piral debug` commands
* Improved bundling with splitting, module resolution, and URLs

## 0.5.0 (June 13, 2019)

* Added more props to the `Layout`
* Allow setting and extending the user
* Fixed rendering of modals
* Added `public-url` option in Piral CLI
* Fixed `piral-cli` build for scoped shared dependencies
* Added error code and output to Piral CLI
* Added more options to the search provider registration
* Provide immediate argument to search provider

## 0.4.0 (June 11, 2019)

* Introduced `subscriptionUrl`
* Renamed `gateway` to `gatewayUrl`
* Renamed `availableModules` to `availablePilets`
* Renamed `requestModules` to `requestPilets`
* Added possibility to override pilet requesting
* Automatically insert shared dependencies
* Changed and documented meta format for Piral and pilets
* Moved `provideTranslations` to `piral-ext`
* Moved `translate` to `piral-ext`
* Provided ability to extend the global state during setup
* Suffixed foreign APIs with `X`, e.g., `registerTileX`

## 0.3.1 (June 5, 2019)

* Updated dependencies
* Added `debug-pilet` command
* Added setup for trackers
* Added ability to attach a static module into `piral`

## 0.3.0 (May 26, 2019)

* Documentation enhancements
* Added project landing page
* Integration tests for Piral CLI
* Updated homepage
* Included fetch and GraphQL API extensions in `piral-ext`
* Changed `piral` to a framework (`piral-core` remains a library)
* Implemented support for pilet split (#1)
* Added version to documentation page (#16)

## 0.2.0 (April 4, 2019)

* Further tooling improvements
* Introduced for `upgrade-pilet` command
* Renamed `PortalApi` to `PiralApi`
* Renamed `PortalInstance` to `PiralInstance`
* Added `registerSearchProvider` API
* Added `createForm` API
* Implemented `pilet-upgrade` command (#11)
* Renamed the forwarded API to `piral`

## 0.1.3 (February 26, 2019)

* Scaffolding of pilets (#3)

## 0.1.2 (February 25, 2019)

* Finished CI pipeline for packages

## 0.1.1 (February 24, 2019)

* Included `kras` in debug process (#4)
* Improved documentation
* Stub releases for `piral` and `piral-ext`

## 0.1.0 (February 21, 2019)

* Initial pre-alpha release of piral-core
* Unfinished rudimentary piral-cli

## 0.0.1 (February 15, 2019)

* This is a stub release to protect the package names<|MERGE_RESOLUTION|>--- conflicted
+++ resolved
@@ -9,9 +9,7 @@
 * Fixed bug concerning the `store-data` event
 * Fixed bug in Piral CLI regarding Pilet scaffolding
 * Added new optional libraries `piral-inferno` and `piral-preact` (#86)
-<<<<<<< HEAD
 * Improved and added better error messages in the Piral CLI (#92)
-=======
 * Improved the CI/CD pipelines for the `sample-piral` app
 
 ## 0.8.4 (November 15, 2019)
@@ -19,7 +17,6 @@
 * Fixed the export in the templates (#91)
 * Forward props to the error boundary
 * Inserted sanity check before replacing exports
->>>>>>> d79bf9b3
 
 ## 0.8.3 (October 28, 2019)
 
