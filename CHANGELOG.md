--- conflicted
+++ resolved
@@ -1,6 +1,5 @@
 # Piral Changelog
 
-<<<<<<< HEAD
 ## 0.10.0 (tbd)
 
 * Introduce compatibility check for the Piral CLI (#94)
@@ -21,12 +20,11 @@
 * Allow async pilet module evaluation
 * Integrated `state` and `router` in foreign context
 * Introduced additional checks for missing files (#129)
-=======
+
 ## 0.9.9 (January 29, 2020)
 
 * Fixed declaration generation on Windows
 * Fixed bundle splitting for pilets
->>>>>>> 07a4d59c
 
 ## 0.9.8 (January 27, 2020)
 
