--- conflicted
+++ resolved
@@ -2,12 +2,9 @@
 
 ## 0.11.5 (tbd)
 
-<<<<<<< HEAD
-* Added `piral-cli-parcel` plugin for Parcel integration (#125)
-=======
 * Fixed bug in pilet debug when touching files with CSS references
 * Added tutorial for the migration of existing applications (#180)
->>>>>>> a73db046
+* Added `piral-cli-parcel` plugin for Parcel integration (#125)
 
 ## 0.11.4 (May 6, 2020)
 
