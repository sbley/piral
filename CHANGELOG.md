# Piral Changelog

## 0.8.0 (tbd)

* Use declaration merging instead of generics (#72)
* Automatically clear the parcel cache (#59)
* Support of plugins for extending the Piral CLI (#47)
<<<<<<< HEAD
* Extracted optional `piral-auth` library
=======
* Extracted `piral-auth` library
* Extracted `piral-containers` library
* Extracted `piral-dashboard` library
* Extracted `piral-feeds` library
* Extracted `piral-forms` library
* Extracted `piral-search` library
* Extracted `piral-menu` library
* Extracted `piral-modals` library
* Extracted `piral-notifications` library
* Added `validate` command for Piral instances (#69)
* Added `validate` command for pilets (#70)
* Support for extensions in Angular (#54), Hyperapp, Vue
>>>>>>> 013bbce2

## 0.7.0 (September 6, 2019)

* Documented using different paths for scaffolding (#58)
* Yield access to the pilet API (#44)
* Attached the actions on the instance (#38)
* Directly evaluates static pilets (#39)
* Evaluates pilets once they arrive instead of all-at-once (#39)
* Updated dependencies
* Overwrite files on initial pilet scaffolding
* Overwrite unchanged scaffolded files on upgrade
* Split `piral-ext` in several packages (#45)
* Added NPM initializers (`create-piral-instance` and `create-pilet`) (#62)
* Added scaffolding hooks for use with the `piral-cli` (#61)
* Fixed missing shared dependencies when debugging pilets (#60)
* Fixed scaffolding of pilets due to a missing Piral instance (#63)
* Improved flexibility for scaffolding dev dependencies (#66)
* Included `tslib` as a shared dependency (#67)
* Improved pilet scaffolding with local packages (#71)
* Updated documentation with big picture and more tutorials (#41)

## 0.6.3 (August 18, 2019)

* Allow pilet scaffolding from non-NPM sources (#53)
* Improved documentation code generation (#52)
* Draft for new documentation design online
* Support configuration for `piral-ext` extensions (#51)
* Remove output folder first on publish with `--fresh`

## 0.6.2 (August 3, 2019)

* Added `extendSharedDependencies` helper (#48)
* Distinguish between Piral development and contributing (#42)
* Started improving the Piral documentation structure (#41)
* Fixed the CSS bundling in pilets
* Adapt documentation about static Piral instance (#43)
* Make first argument of many register methods optional (#29)
* Include *mocks/backend.js* in new Piral instance
* Scaffold with dependency installation (incl. opt.`skip-install` flag)
* Improved Piral CLI output

## 0.6.1 (July 26, 2019)

* Fixed externals resolution (#33)
* Included custom metadata from pilets (#34)
* Added ability to configure the used `history` (#37)

## 0.6.0 (July 22, 2019)

* Improved the sample
* Added new layout builder API
* Unified Piral extension API
* Support asynchronous language switch
* Enable lazy loading of pilets (#2)
* Introduced explicit local pilet state management
* Added `--fresh` flag to the `pilet-publish` command
* Added new optional library `piral-hyperapp`
* Moved `track...` API to optional library `piral-tracking`
* Aliases are now also available for shorthand CLI commands
* Refactored and improved `piral install` to be `piral new`
* Fixed indirect use of shared dependencies (#30)
* Added `--detailed-report` and `--log-level` to many commands

## 0.5.2 (June 23, 2019)

* Added new optional library `piral-vue`
* Improved API of `piral-ng`
* Added `piral install` command to Piral CLI
* Support local CLI installation over global one
* Added samples to documentation page

## 0.5.1 (June 18, 2019)

* Added new optional library `piral-ng`
* Extended APIs for `registerExtension` and `registerModal`
* Improved documentation
* Added more flexibility to `piral build` and `piral debug` commands
* Improved bundling with splitting, module resolution, and URLs

## 0.5.0 (June 13, 2019)

* Added more props to the `Layout`
* Allow setting and extending the user
* Fixed rendering of modals
* Added `public-url` option in Piral CLI
* Fixed `piral-cli` build for scoped shared dependencies
* Added error code and output to Piral CLI
* Added more options to the search provider registration
* Provide immediate argument to search provider

## 0.4.0 (June 11, 2019)

* Introduced `subscriptionUrl`
* Renamed `gateway` to `gatewayUrl`
* Renamed `availableModules` to `availablePilets`
* Renamed `requestModules` to `requestPilets`
* Added possibility to override pilet requesting
* Automatically insert shared dependencies
* Changed and documented meta format for Piral and pilets
* Moved `provideTranslations` to `piral-ext`
* Moved `translate` to `piral-ext`
* Provided ability to extend the global state during setup
* Suffixed foreign APIs with `X`, e.g., `registerTileX`

## 0.3.1 (June 5, 2019)

* Updated dependencies
* Added `debug-pilet` command
* Added setup for trackers
* Added ability to attach a static module into `piral`

## 0.3.0 (May 26, 2019)

* Documentation enhancements
* Added project landing page
* Integration tests for Piral CLI
* Updated homepage
* Included fetch and GraphQL API extensions in `piral-ext`
* Changed `piral` to a framework (`piral-core` remains a library)
* Implemented support for pilet split (#1)
* Added version to documentation page (#16)

## 0.2.0 (April 4, 2019)

* Further tooling improvements
* Introduced for `upgrade-pilet` command
* Renamed `PortalApi` to `PiralApi`
* Renamed `PortalInstance` to `PiralInstance`
* Added `registerSearchProvider` API
* Added `createForm` API
* Implemented `pilet-upgrade` command (#11)
* Renamed the forwarded API to `piral`

## 0.1.3 (February 26, 2019)

* Scaffolding of pilets (#3)

## 0.1.2 (February 25, 2019)

* Finished CI pipeline for packages

## 0.1.1 (February 24, 2019)

* Included `kras` in debug process (#4)
* Improved documentation
* Stub releases for `piral` and `piral-ext`

## 0.1.0 (February 21, 2019)

* Initial pre-alpha release of piral-core
* Unfinished rudimentary piral-cli

## 0.0.1 (February 15, 2019)

* This is a stub release to protect the package names<|MERGE_RESOLUTION|>--- conflicted
+++ resolved
@@ -5,9 +5,6 @@
 * Use declaration merging instead of generics (#72)
 * Automatically clear the parcel cache (#59)
 * Support of plugins for extending the Piral CLI (#47)
-<<<<<<< HEAD
-* Extracted optional `piral-auth` library
-=======
 * Extracted `piral-auth` library
 * Extracted `piral-containers` library
 * Extracted `piral-dashboard` library
@@ -20,7 +17,6 @@
 * Added `validate` command for Piral instances (#69)
 * Added `validate` command for pilets (#70)
 * Support for extensions in Angular (#54), Hyperapp, Vue
->>>>>>> 013bbce2
 
 ## 0.7.0 (September 6, 2019)
 
