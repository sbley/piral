# Piral Changelog

<<<<<<< HEAD
## 0.11.0 (tbd)

* Switched to use `parcel-plugin-externals` in the Piral CLI (#126)
* Changed *package.json* metadata format (#136)
* Documented Pilet package spec (#137)
* Documented Feed Service API spec (#138)
* Added support for script evaluation mode (#144)
* Improved API surface from `piral-base`
* Declared `PiletApi` and `Pilet` in `piral-base`
* Switched to use `piral-base` as declaration root
* Included implied schema for generated pilets (supporting `v:0` and `v:1`)
=======
## 0.10.9 (February 28, 2020)

* Improved declaration generation (#168)
* Added cache options to `piral-adal` (#169)
>>>>>>> 0d7356ee

## 0.10.8 (February 25, 2020)

* Fixed declaration dropping "extends string" in generic argument (#164)
* Fixed generic type sometimes getting dropped in ternary expression (#166)
* Fixed generic type dropping with complicated extends rules (#167)
* Fixed inline type of mapped type being dropped (#163)
* Fixed expansion of function return types (#168)
* Updated introductory documentation with more diagrams
* Improved state container debug output
* Fixed calling disposer in case of feed invalidation
* Added new Piral CLI plugin capability "package patcher" (#160)

## 0.10.7 (February 21, 2020)

* Included `core-js/stable` in Piral polyfills (#162)
* Fixed build in mono repo to properly support IE11 (#162)
* Fixed issue with modification of `has-symbols` package (#160)

## 0.10.6 (February 20, 2020)

* Fixed export of default import in declaration (#158)
* Fixed missing type references in declaration (#159)
* Provide fix for invalid buffer import (#160)
* Added support for conditionals in the generated declaration (#161)

## 0.10.5 (February 15, 2020)

* Fixed `keyof` usage in interfaces and as parameters (#152)
* Fixed that pilets are not watched in mono repos (#153)
* Added support for default exports in custom declarations (#154)
* Fixed missing inclusion of JSX exported modules (#155)
* Added `core-js` to standard opt-out polyfills (#157)
* Fixed state container debugging output for use in IE11 (#157)
* Allow disabling state container debug output

## 0.10.4 (February 11, 2020)

* Fixed declaration with expansion of `keyof` (#150)
* Fixed declaration generation of exported functions and generator functions (#151)
* Improved support for mono repo usage (#143)

## 0.10.3 (February 11, 2020)

* Extended debug helper for Piral Inspector
* Allow capturing props in `fromElm`, `fromMithril`, `fromRiot`, `fromSvelte`, and `fromVue`
* Fixed creation of declaration with mixed `type` and `declare const` (#146)
* Fixed wrongly inferred types from regular expression in declaration (#147)
* Fixed inferred types from array in declaration (#148)
* Improved complicated types resolution in declaration (#149)
* Added direct support for mono repo usage (#143)

## 0.10.2 (February 5, 2020)

* Further improvements for the declaration generation
* Fixed top-level aliases in decl. generation (#141)
* Fixed top-level decl. generation regarding unions and intersections (#140)
* Fixed handling of nested exports in decl. generation (#142)
* Added options for filtering to the `piral-search` plugin

## 0.10.1 (February 4, 2020)

* Fixed declaration generation (#139)
* Fixed pilet debug issues with side bundles

## 0.10.0 (February 2, 2020)

* Introduce compatibility check for the Piral CLI (#94)
* Added new optional plugin `piral-mithril` for Mithril.js (#79)
* Added new optional plugin `piral-aurelia` for Aurelia (#80)
* Added new optional plugin `piral-litel` for LitElement (#85)
* Added new optional plugin `piral-ember` for Ember.js (#96)
* Added new optional plugin `piral-svelte` for Svelte (#97)
* Added new optional plugin `piral-elm` for Elm (#118)
* Added new optional plugin `piral-riot` for Riot.js
* Added new optional plugin `piral-react-15` for React v15
* Added new optional plugin `piral-lazy` for generic lazy loading
* Replaced `react-arbiter` with `piral-base` (#109)
* Changed `--skip-install` (default: `false`) flag to `--install` (default: `true`) for scaffolding
* Changed `--only-core` to `--framework` (supporting `piral-base`)
* Changed `--tag` to be a positional argument (for `pilet upgrade`)
* Allow async `setup` in pilets
* Support for `teardown` function in pilets
* Added `dispatch` and `readState` actions
* Allow async pilet module evaluation
* Integrated `state` and `router` in foreign context
* Introduced additional checks for missing files (#129)
* Changed generation of the Piral instance declaration (#116)

## 0.9.9 (January 29, 2020)

* Fixed declaration generation on Windows
* Fixed bundle splitting for pilets

## 0.9.8 (January 27, 2020)

* Fixed the declaration generation for the app instance name (#130)
* Fixed showing modals from other pilets (#131)

## 0.9.7 (January 25, 2020)

* Improved name of imported module declarations during build
* Fix version of the Piral instance

## 0.9.6 (January 22, 2020)

* Resolve cache directory according to Parcel
* Support globs and deep structure in *package.json* `files`

## 0.9.5 (January 21, 2020)

* Fixed regression in the `pilet debug` command
* Fixed documentation issue
* Optimized usage of Parcel cache
* Support for submodule dependency sharing

## 0.9.4 (January 20, 2020)

* Switched to the new Piral logo (#27)
* Allow disabling the modules patching during build (#121)
* Fixed out of memory problem with large bundles (#121)
* Fixed *kras* injector precedence (#122)
* Export all imported module declarations during build (#127)
* Improved debugging experience for legacy browsers (#128)

## 0.9.3 (December 17, 2019)

* Fixed a bug in `piral-urql` when options are not set
* Introduced a sanity check for debugging pilets (#115)
* Removed potential caching from `pilet debug` (#117)
* Copy the files as specified when creating the dev package
* Added final bundle transformation according to the specified preset (#114)
* Provided ability to set initial custom actions
* Exposed the full Parcel CLI spectrum in the `piral-cli` (#119)

## 0.9.2 (December 11, 2019)

* Fixed not found error when copying files for scaffold (#106)
* Fixed upgrading a pilet using outdated information (#108)
* Fixed a bug when building to a non-project folder
* Support invalidation of a `piral-feeds` connector (#93)

## 0.9.1 (December 6, 2019)

* Fixed source maps for debugging pilet (#103)
* Fixed bundle splitting in pilets (#102)
* Improved documentation w.r.t. sharing data (#104)

## 0.9.0 (December 3, 2019)

* Bundle for emulation (#68)
* Added `piral-pwa` plugin (#26)
* Added `piral-adal` plugin (#81)
* Introduced enhanced support for server-side rendering (#35)
* Added utility library `piral-ssr-utils` (#35)
* Provide ability for develop builds of Piral (#68)
* Generate the declaration dynamically (#89)
* Fixed bug concerning the `store-data` event
* Fixed bug in Piral CLI regarding Pilet scaffolding
* Added new optional plugin `piral-inferno` (#ƒ)
* Added new optional plugin `piral-preact` (#86)
* Added new optional plugin `piral-ngjs` (#87)
* Improved and added better error messages in the Piral CLI (#92)
* Improved the pilet upgrade flows (#92)
* Improved the CI/CD pipelines for the `sample-piral` app
* Rewrote the converter API to support full lifecycles
* Removed `piral-fetch` and `piral-urql` from `piral-ext`
* Changed `showNotification` API to allow components
* Changed the search handler to allow returning components

## 0.8.4 (November 15, 2019)

* Fixed the export in the templates (#91)
* Forward props to the error boundary
* Inserted sanity check before replacing exports

## 0.8.3 (October 28, 2019)

* Fixed bug in Piral CLI regarding plugins
* Improved the documentation
* Improved the Piral CLI validation rules API
* Exported minimal set of types for the `PiletApi`

## 0.8.2 (October 24, 2019)

* Fixed bug in Piral CLI preventing to reference external resources
* Fixed bug in Piral CLI that prevented immediate exit
* Improved the `createPiral` function signature / behavior
* Added `SetRedirect` component for declaring redirects

## 0.8.1 (October 23, 2019)

* Improved default template
* Fixed misidentified React class components (#82)
* Added `piral-axios` plugin

## 0.8.0 (October 21, 2019)

* Use declaration merging instead of generics (#72)
* Automatically clear the parcel cache (#59)
* Support of plugins for extending the Piral CLI (#47)
* Extracted `piral-auth` plugin
* Extracted `piral-containers` plugin
* Extracted `piral-dashboard` plugin
* Extracted `piral-feeds` plugin
* Extracted `piral-forms` plugin
* Extracted `piral-search` plugin
* Extracted `piral-menu` plugin
* Extracted `piral-modals` plugin
* Extracted `piral-notifications` plugin
* Added `validate` command for Piral instances (#69)
* Added `validate` command for pilets (#70)
* Support for extensions in Angular (#54), Hyperapp, Vue
* Upgraded Parcel to avoid NPM warning (#64)
* Added ability to select template (`default` or `empty`) when scaffolding
* Improved the `default` template for scaffolding

## 0.7.0 (September 6, 2019)

* Documented using different paths for scaffolding (#58)
* Yield access to the pilet API (#44)
* Attached the actions on the instance (#38)
* Directly evaluates static pilets (#39)
* Evaluates pilets once they arrive instead of all-at-once (#39)
* Updated dependencies
* Overwrite files on initial pilet scaffolding
* Overwrite unchanged scaffolded files on upgrade
* Split `piral-ext` in several packages (#45)
* Added NPM initializers (`create-piral-instance` and `create-pilet`) (#62)
* Added scaffolding hooks for use with the `piral-cli` (#61)
* Fixed missing shared dependencies when debugging pilets (#60)
* Fixed scaffolding of pilets due to a missing Piral instance (#63)
* Improved flexibility for scaffolding dev dependencies (#66)
* Included `tslib` as a shared dependency (#67)
* Improved pilet scaffolding with local packages (#71)
* Updated documentation with big picture and more tutorials (#41)

## 0.6.3 (August 18, 2019)

* Allow pilet scaffolding from non-NPM sources (#53)
* Improved documentation code generation (#52)
* Draft for new documentation design online
* Support configuration for `piral-ext` extensions (#51)
* Remove output folder first on publish with `--fresh`

## 0.6.2 (August 3, 2019)

* Added `extendSharedDependencies` helper (#48)
* Distinguish between Piral development and contributing (#42)
* Started improving the Piral documentation structure (#41)
* Fixed the CSS bundling in pilets
* Adapt documentation about static Piral instance (#43)
* Make first argument of many register methods optional (#29)
* Include *mocks/backend.js* in new Piral instance
* Scaffold with dependency installation (incl. opt.`skip-install` flag)
* Improved Piral CLI output

## 0.6.1 (July 26, 2019)

* Fixed externals resolution (#33)
* Included custom metadata from pilets (#34)
* Added ability to configure the used `history` (#37)

## 0.6.0 (July 22, 2019)

* Improved the sample
* Added new layout builder API
* Unified Piral extension API
* Support asynchronous language switch
* Enable lazy loading of pilets (#2)
* Introduced explicit local pilet state management
* Added `--fresh` flag to the `pilet-publish` command
* Added new optional plugin `piral-hyperapp`
* Moved `track...` API to optional plugin `piral-tracking`
* Aliases are now also available for shorthand CLI commands
* Refactored and improved `piral install` to be `piral new`
* Fixed indirect use of shared dependencies (#30)
* Added `--detailed-report` and `--log-level` to many commands

## 0.5.2 (June 23, 2019)

* Added new optional plugin `piral-vue`
* Improved API of `piral-ng`
* Added `piral install` command to Piral CLI
* Support local CLI installation over global one
* Added samples to documentation page

## 0.5.1 (June 18, 2019)

* Added new optional plugin `piral-ng`
* Extended APIs for `registerExtension` and `registerModal`
* Improved documentation
* Added more flexibility to `piral build` and `piral debug` commands
* Improved bundling with splitting, module resolution, and URLs

## 0.5.0 (June 13, 2019)

* Added more props to the `Layout`
* Allow setting and extending the user
* Fixed rendering of modals
* Added `public-url` option in Piral CLI
* Fixed `piral-cli` build for scoped shared dependencies
* Added error code and output to Piral CLI
* Added more options to the search provider registration
* Provide immediate argument to search provider

## 0.4.0 (June 11, 2019)

* Introduced `subscriptionUrl`
* Renamed `gateway` to `gatewayUrl`
* Renamed `availableModules` to `availablePilets`
* Renamed `requestModules` to `requestPilets`
* Added possibility to override pilet requesting
* Automatically insert shared dependencies
* Changed and documented meta format for Piral and pilets
* Moved `provideTranslations` to `piral-ext`
* Moved `translate` to `piral-ext`
* Provided ability to extend the global state during setup
* Suffixed foreign APIs with `X`, e.g., `registerTileX`

## 0.3.1 (June 5, 2019)

* Updated dependencies
* Added `debug-pilet` command
* Added setup for trackers
* Added ability to attach a static module into `piral`

## 0.3.0 (May 26, 2019)

* Documentation enhancements
* Added project landing page
* Integration tests for Piral CLI
* Updated homepage
* Included fetch and GraphQL API extensions in `piral-ext`
* Changed `piral` to a framework (`piral-core` remains a library)
* Implemented support for pilet split (#1)
* Added version to documentation page (#16)

## 0.2.0 (April 4, 2019)

* Further tooling improvements
* Introduced for `upgrade-pilet` command
* Renamed `PortalApi` to `PiralApi`
* Renamed `PortalInstance` to `PiralInstance`
* Added `registerSearchProvider` API
* Added `createForm` API
* Implemented `pilet-upgrade` command (#11)
* Renamed the forwarded API to `piral`

## 0.1.3 (February 26, 2019)

* Scaffolding of pilets (#3)

## 0.1.2 (February 25, 2019)

* Finished CI pipeline for packages

## 0.1.1 (February 24, 2019)

* Included `kras` in debug process (#4)
* Improved documentation
* Stub releases for `piral` and `piral-ext`

## 0.1.0 (February 21, 2019)

* Initial pre-alpha release of piral-core
* Unfinished rudimentary piral-cli

## 0.0.1 (February 15, 2019)

* This is a stub release to protect the package names<|MERGE_RESOLUTION|>--- conflicted
+++ resolved
@@ -1,6 +1,5 @@
 # Piral Changelog
 
-<<<<<<< HEAD
 ## 0.11.0 (tbd)
 
 * Switched to use `parcel-plugin-externals` in the Piral CLI (#126)
@@ -12,12 +11,11 @@
 * Declared `PiletApi` and `Pilet` in `piral-base`
 * Switched to use `piral-base` as declaration root
 * Included implied schema for generated pilets (supporting `v:0` and `v:1`)
-=======
+
 ## 0.10.9 (February 28, 2020)
 
 * Improved declaration generation (#168)
 * Added cache options to `piral-adal` (#169)
->>>>>>> 0d7356ee
 
 ## 0.10.8 (February 25, 2020)
 
