--- conflicted
+++ resolved
@@ -8,11 +8,7 @@
     'track-frame-end': PiralTrackEndFrameEvent;
   }
 
-<<<<<<< HEAD
-  interface PiletCustomApi extends PiralTrackingApi {}
-=======
   interface PiletCustomApi extends PiletTrackingApi {}
->>>>>>> 013bbce2
 }
 
 export const enum SeverityLevel {
