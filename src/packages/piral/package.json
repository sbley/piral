--- conflicted
+++ resolved
@@ -42,15 +42,9 @@
     "@types/react-router-dom": "latest"
   },
   "dependencies": {
-<<<<<<< HEAD
     "current-script-polyfill": "^1.0.0",
-    "piral-core": "^0.10.3",
-    "piral-ext": "^0.10.3",
-=======
-    "graphql": "^14.3.0",
     "piral-core": "^0.10.4",
     "piral-ext": "^0.10.4",
->>>>>>> e2454461
     "promise-polyfill": "^8.1.0",
     "react": "^16.8.1",
     "react-dom": "^16.8.1",
