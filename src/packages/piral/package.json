{
  "name": "piral",
  "version": "0.10.5",
  "description": "The all-in-one piral package.",
  "keywords": [
    "smapiot",
    "piral",
    "modules",
    "microfrontend",
    "portal",
    "spa"
  ],
  "author": "smapiot",
  "homepage": "https://piral.io",
  "license": "MIT",
  "main": "lib/index.js",
  "typings": "lib/index.d.ts",
  "sideEffects": false,
  "files": [
    "polyfills.js",
    "lib",
    "src"
  ],
  "repository": {
    "type": "git",
    "url": "git+https://github.com/smapiot/piral.git"
  },
  "bugs": {
    "url": "https://github.com/smapiot/piral/issues"
  },
  "pilets": {
    "sharedDependencies": [],
    "files": [],
    "scripts": {}
  },
  "devDependencies": {
    "@dbeining/react-atom": "^4.0.0",
    "@types/fluent": "^0.11.0",
    "@types/history": "^4.7.2",
    "@types/react": "^16.8.1",
    "@types/react-router": "^5.0.0",
    "@types/react-router-dom": "latest"
  },
  "dependencies": {
<<<<<<< HEAD
    "current-script-polyfill": "^1.0.0",
    "piral-core": "^0.10.4",
    "piral-ext": "^0.10.4",
=======
    "core-js": "3.6.4",
    "piral-core": "^0.10.5",
    "piral-ext": "^0.10.5",
>>>>>>> 77dfb186
    "promise-polyfill": "^8.1.0",
    "react": "^16.8.1",
    "react-dom": "^16.8.1",
    "react-router": ">=5.0.0",
    "react-router-dom": ">=5.0.0",
    "url-polyfill": "^1.1.5",
    "whatwg-fetch": "^3.0.0"
  },
  "scripts": {
    "build": "tsc",
    "typedoc": "typedoc --json ../../../docs/types/piral.json src --exclude \"src/**/*.test.*\"",
    "test": "echo \"Error: run tests from root\" && exit 1"
  }
}<|MERGE_RESOLUTION|>--- conflicted
+++ resolved
@@ -42,15 +42,10 @@
     "@types/react-router-dom": "latest"
   },
   "dependencies": {
-<<<<<<< HEAD
     "current-script-polyfill": "^1.0.0",
-    "piral-core": "^0.10.4",
-    "piral-ext": "^0.10.4",
-=======
     "core-js": "3.6.4",
     "piral-core": "^0.10.5",
     "piral-ext": "^0.10.5",
->>>>>>> 77dfb186
     "promise-polyfill": "^8.1.0",
     "react": "^16.8.1",
     "react-dom": "^16.8.1",
