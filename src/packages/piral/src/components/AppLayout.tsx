import * as React from 'react';
import { useGlobalState, GlobalState } from 'piral-core';
import { MenuProps, LayoutProps } from '../types';

function selectContent(state: GlobalState) {
  return {
<<<<<<< HEAD
    selectedLanguage: state.app.language.selected,
    availableLanguages: state.app.language.available,
    currentLayout: state.app.layout.current,
=======
    selectedLanguage: state.language.selected,
    availableLanguages: state.language.available,
    currentLayout: state.app.layout,
>>>>>>> 013bbce2
  };
}

const defaultLayout: React.FC<LayoutProps> = ({ children }) => <>{children}</>;

export interface AppLayoutCreator {
  Layout: React.ComponentType<LayoutProps>;
  Menu: React.ComponentType<MenuProps>;
  Notifications: React.ComponentType;
  Search: React.ComponentType;
  Modals: React.ComponentType;
}

export function createAppLayout({ Layout = defaultLayout, ...props }: AppLayoutCreator): React.FC {
  return ({ children }) => {
    const content = useGlobalState(selectContent);
    return (
      <Layout {...content} {...props}>
        {children}
      </Layout>
    );
  };
}<|MERGE_RESOLUTION|>--- conflicted
+++ resolved
@@ -4,15 +4,9 @@
 
 function selectContent(state: GlobalState) {
   return {
-<<<<<<< HEAD
-    selectedLanguage: state.app.language.selected,
-    availableLanguages: state.app.language.available,
-    currentLayout: state.app.layout.current,
-=======
     selectedLanguage: state.language.selected,
     availableLanguages: state.language.available,
     currentLayout: state.app.layout,
->>>>>>> 013bbce2
   };
 }
 
