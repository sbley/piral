import * as React from 'react';
import { isfunc } from 'react-arbiter';
import { render } from 'react-dom';
import { Provider } from 'urql';
<<<<<<< HEAD
import { createInstance, setupState, EventEmitter, PiletApi } from 'piral-core';
=======
import { createInstance, setupState, EventEmitter } from 'piral-core';
>>>>>>> 013bbce2
import {
  createFetchApi,
  createGqlApi,
  createLocaleApi,
<<<<<<< HEAD
  createUserApi,
=======
  createAuthApi,
  createDashboardApi,
  createMenuApi,
  createNotificationsApi,
  createModalsApi,
  createContainerApi,
  createFeedsApi,
  createFormsApi,
  createSearchApi,
>>>>>>> 013bbce2
  setupGqlClient,
  setupLocalizer,
  httpFetch,
  gqlQuery,
  gqlMutation,
  gqlSubscription,
} from 'piral-ext';
import { getGateway, getContainer, getAvailablePilets, getPiletRequester, getLoader } from './utils';
import { PiralOptions, PiletQueryResult } from './types';

function defaultLoader(): Promise<undefined> {
  return Promise.resolve(undefined);
}

const piletsQuery = `query initialData {
  pilets {
    hash
    link
    name
    version
  }
}`;

/**
 * Sets up a new Piral instance and renders it using the provided options.
 * Can be used as simple as calling the function directly without any
 * arguments.
 * @param options The options to use when setting up the Piral instance.
 * @example
```tsx
import { renderInstance } from 'piral';
import { layout } from './my-layout';
renderInstance({ layout });
export * from 'piral';
```
 */
export function renderInstance(options: PiralOptions): Promise<EventEmitter> {
  const {
    selector = '#app',
    gatewayUrl,
    subscriptionUrl,
    loader = defaultLoader,
    config = {},
    gql = {},
    layout,
  } = options;
  const [AppLayout, initialState] = layout.build();
  const load = getLoader(loader, config);
  const base = getGateway(gatewayUrl);
  const client = setupGqlClient({
    url: base,
    subscriptionUrl,
    ...gql,
  });
  const uri = {
    base,
    ...config.fetch,
  };
  const renderLayout = (content: React.ReactNode) => <AppLayout>{content}</AppLayout>;
  const defaultRequestPilets = () => gqlQuery<PiletQueryResult>(client, piletsQuery).then(({ pilets }) => pilets);

  return load({
    fetch: (url, options) => httpFetch(uri, url, options),
    query: (query, options) => gqlQuery(client, query, options),
    mutate: (mutation, options) => gqlMutation(client, mutation, options),
    subscribe: (subscription, subscriber, options) => gqlSubscription(client, subscription, subscriber, options),
  }).then(
    ({
      pilets = defaultRequestPilets,
      translations = {},
      extendApi = [],
      attach,
      fetch: fetchOptions = uri,
      locale: localeOptions = config.locale,
      state: explicitState,
      ...forwardOptions
    } = {}) => {
      const messages = Array.isArray(translations)
        ? translations.reduce((prev, curr) => {
            prev[curr] = {};
            return prev;
          }, {})
        : translations;
      const state = setupState(
        {
          ...initialState,
        },
        explicitState,
      );
      const localizer = setupLocalizer({
        messages,
        ...localeOptions,
      });
      const createApiExtenders = Array.isArray(extendApi) ? extendApi : [extendApi];
      const Piral = createInstance({
        ...forwardOptions,
        availablePilets: getAvailablePilets(),
        requestPilets: getPiletRequester(pilets),
<<<<<<< HEAD
        actions: {
          ...actions,
          ...createTranslationsActions(localizer, apis),
        },
        extendApi(api, target) {
          const newApi: any = {
            ...createFetchApi(fetchOptions),
            ...createGqlApi(client),
            ...createLocaleApi(localizer),
            ...createUserApi(),
            ...api,
          };
          apis[target.name] = newApi;
          return extendApi(newApi, target) as any;
        },
=======
        extendApi: [
          ...createApiExtenders,
          createFetchApi(fetchOptions),
          createGqlApi(client),
          createLocaleApi(localizer),
          createAuthApi(),
          createDashboardApi(),
          createMenuApi(),
          createNotificationsApi(),
          createModalsApi(),
          createContainerApi(),
          createFeedsApi(),
          createFormsApi(),
          createSearchApi(),
        ],
>>>>>>> 013bbce2
        state,
      });

      if (isfunc(attach)) {
        attach(Piral.root);
      }

      const App: React.FC = () => (
        <Provider value={client}>
          <Piral.App>{renderLayout}</Piral.App>
        </Provider>
      );

      render(<App />, getContainer(selector));
      return Piral;
    },
  );
}<|MERGE_RESOLUTION|>--- conflicted
+++ resolved
@@ -2,18 +2,11 @@
 import { isfunc } from 'react-arbiter';
 import { render } from 'react-dom';
 import { Provider } from 'urql';
-<<<<<<< HEAD
-import { createInstance, setupState, EventEmitter, PiletApi } from 'piral-core';
-=======
 import { createInstance, setupState, EventEmitter } from 'piral-core';
->>>>>>> 013bbce2
 import {
   createFetchApi,
   createGqlApi,
   createLocaleApi,
-<<<<<<< HEAD
-  createUserApi,
-=======
   createAuthApi,
   createDashboardApi,
   createMenuApi,
@@ -23,7 +16,6 @@
   createFeedsApi,
   createFormsApi,
   createSearchApi,
->>>>>>> 013bbce2
   setupGqlClient,
   setupLocalizer,
   httpFetch,
@@ -122,23 +114,6 @@
         ...forwardOptions,
         availablePilets: getAvailablePilets(),
         requestPilets: getPiletRequester(pilets),
-<<<<<<< HEAD
-        actions: {
-          ...actions,
-          ...createTranslationsActions(localizer, apis),
-        },
-        extendApi(api, target) {
-          const newApi: any = {
-            ...createFetchApi(fetchOptions),
-            ...createGqlApi(client),
-            ...createLocaleApi(localizer),
-            ...createUserApi(),
-            ...api,
-          };
-          apis[target.name] = newApi;
-          return extendApi(newApi, target) as any;
-        },
-=======
         extendApi: [
           ...createApiExtenders,
           createFetchApi(fetchOptions),
@@ -154,7 +129,6 @@
           createFormsApi(),
           createSearchApi(),
         ],
->>>>>>> 013bbce2
         state,
       });
 
