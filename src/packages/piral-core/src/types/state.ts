--- conflicted
+++ resolved
@@ -5,29 +5,11 @@
 import { PiletMetadata } from './meta';
 import { EventEmitter } from './utils';
 import { Dict, Without } from './common';
-<<<<<<< HEAD
-import { ConnectorDetails } from './feed';
-import { PiralCustomActions, PiralCustomState } from './custom';
-import { StateDispatcher } from './container';
-import { NotificationOptions } from './notifications';
-import { LayoutType, LayoutBreakpoints } from './layout';
-import { SharedDataItem, DataStoreTarget } from './data';
-import { ErrorInfoProps, DashboardProps, LoaderProps } from './components';
-import {
-  BaseComponentProps,
-  TileComponentProps,
-  PageComponentProps,
-  ModalComponentProps,
-  MenuComponentProps,
-  ExtensionComponentProps,
-} from './api';
-=======
 import { LayoutType, LayoutBreakpoints } from './layout';
 import { SharedDataItem, DataStoreTarget } from './data';
 import { ErrorInfoProps, LoaderProps, ComponentConverters } from './components';
 import { PiralCustomActions, PiralCustomState, PiralCustomComponentsState } from './custom';
 import { BaseComponentProps, PageComponentProps, ExtensionComponentProps, PiletsBag } from './api';
->>>>>>> 013bbce2
 
 export interface StateDispatcher<TState> {
   (state: TState): Partial<TState>;
@@ -45,30 +27,8 @@
   defaults: any;
 }
 
-<<<<<<< HEAD
-export interface SearchProviderRegistration {
-  search: SearchHandler;
-  cancel(): void;
-  clear(): void;
-  onlyImmediate: boolean;
-}
-
 export interface GlobalStateOptions extends Partial<AppComponents> {
   /**
-   * Sets the available languages.
-   * By default, only the default language is used.
-   */
-  languages?: Array<string>;
-  /**
-   * Sets the default language.
-   * By default, English is used.
-   * @default 'en'
-   */
-  language?: string;
-=======
-export interface GlobalStateOptions extends Partial<AppComponents> {
->>>>>>> 013bbce2
-  /**
    * Sets the additional / initial routes to register.
    */
   routes?: Dict<ComponentType<RouteComponentProps<any>>>;
@@ -76,13 +36,6 @@
    * Sets the available layout breakpoints.
    */
   breakpoints?: LayoutBreakpoints;
-<<<<<<< HEAD
-  /**
-   * Sets the history to use for the router.
-   */
-  history?: History;
-=======
->>>>>>> 013bbce2
 }
 
 export interface AppComponents {
@@ -136,87 +89,6 @@
   extensions: Dict<Array<ExtensionRegistration>>;
 }
 
-<<<<<<< HEAD
-export interface FeedDataState {
-  /**
-   * Determines if the feed data is currently loading.
-   */
-  loading: boolean;
-  /**
-   * Indicates if the feed data was already loaded and is active.
-   */
-  loaded: boolean;
-  /**
-   * Stores the potential error when initializing or loading the feed.
-   */
-  error: any;
-  /**
-   * The currently stored feed data.
-   */
-  data: any;
-}
-
-export interface FeedsState {
-  /**
-   * Gets the state of the available data feeds.
-   */
-  [id: string]: FeedDataState;
-}
-
-export interface FormDataState {
-  /**
-   * Gets the usage status of the form - true means
-   * the form is actively being used, false is the
-   * status for forms that are not used any more.
-   */
-  active: boolean;
-  /**
-   * Indicates that the form is currently submitting.
-   */
-  submitting: boolean;
-  /**
-   * Stores the potential error of the form.
-   */
-  error: any;
-  /**
-   * The initial data to use.
-   */
-  initialData: any;
-  /**
-   * The current data that has been submitted.
-   */
-  currentData: any;
-  /**
-   * Gets or sets if th current data is different from
-   * the initial data.
-   */
-  changed: boolean;
-}
-
-export interface FormsState {
-  /**
-   * Gets the state of forms that are currently not actively used.
-   */
-  [id: string]: FormDataState;
-}
-
-export interface SearchState {
-  /**
-   * Gets the current input value.
-   */
-  input: string;
-  /**
-   * Gets weather the search is still loading.
-   */
-  loading: boolean;
-  /**
-   * The results to display for the current search.
-   */
-  results: Array<ReactChild>;
-}
-
-=======
->>>>>>> 013bbce2
 export interface GlobalState extends PiralCustomState {
   /**
    * The relevant state for the app itself.
@@ -227,25 +99,6 @@
    */
   components: ComponentsState;
   /**
-<<<<<<< HEAD
-   * The relevant state for the registered feeds.
-   */
-  feeds: FeedsState;
-  /**
-   * The relevant state for the registered containers.
-   */
-  containers: Record<string, any>;
-  /**
-   * The relevant state for the active forms.
-   */
-  forms: FormsState;
-  /**
-   * The relevant state for the in-site search.
-   */
-  search: SearchState;
-  /**
-=======
->>>>>>> 013bbce2
    * Gets the loaded modules.
    */
   modules: Array<PiletMetadata>;
@@ -261,8 +114,6 @@
 
 export interface PiralActions extends PiralCustomActions {
   /**
-<<<<<<< HEAD
-=======
    * Defines a single action for Piral.
    * @param actionName The name of the action to define.
    * @param action The action to include.
@@ -274,7 +125,6 @@
    */
   defineActions(actions: Partial<{ [P in keyof PiralActions]: PiralAction<PiralActions[P]> }>): void;
   /**
->>>>>>> 013bbce2
    * Reads the value of a shared data item.
    * @param name The name of the shared item.
    */
