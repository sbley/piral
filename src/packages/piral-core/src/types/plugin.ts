import { PiletApi } from './api';
import { PiletMetadata } from './meta';
import { GlobalStateContext } from './state';

<<<<<<< HEAD
export interface Extend {
  /**
   * Extends the base API with a custom set of functionality to be used by modules.
=======
export interface ApiExtender<T> {
  /**
   * Extends the base API of a module with new functionality.
>>>>>>> 013bbce2
   * @param api The API created by the base layer.
   * @param target The target the API is created for.
   * @returns The extended API.
   */
  (api: PiletApi, target: PiletMetadata): T;
}

export interface Extend<T = Partial<PiletApi>> {
  /**
   * Extends the base API with a custom set of functionality to be used by modules.
   * @param context The global state context to be used.
   * @returns The extended API or a function to create the extended API for a specific target.
   */
  (context: GlobalStateContext): T | ApiExtender<T>;
}

export interface PiletRequester {
  (): Promise<Array<PiletMetadata>>;
}<|MERGE_RESOLUTION|>--- conflicted
+++ resolved
@@ -2,15 +2,9 @@
 import { PiletMetadata } from './meta';
 import { GlobalStateContext } from './state';
 
-<<<<<<< HEAD
-export interface Extend {
-  /**
-   * Extends the base API with a custom set of functionality to be used by modules.
-=======
 export interface ApiExtender<T> {
   /**
    * Extends the base API of a module with new functionality.
->>>>>>> 013bbce2
    * @param api The API created by the base layer.
    * @param target The target the API is created for.
    * @returns The extended API.
