--- conflicted
+++ resolved
@@ -1,12 +1,5 @@
 export interface PiletCustomApi {}
 
-<<<<<<< HEAD
-export interface PiralCustomActions {}
-
-export interface PiralCustomState {}
-
-export interface PiralCustomEventMap {}
-=======
 export interface PiralCustomState {}
 
 export interface PiralCustomErrors {}
@@ -17,5 +10,4 @@
 
 export interface PiralCustomComponentsState {}
 
-export interface PiralCustomComponentConverters<TProps> {}
->>>>>>> 013bbce2
+export interface PiralCustomComponentConverters<TProps> {}