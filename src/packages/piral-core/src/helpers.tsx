--- conflicted
+++ resolved
@@ -1,8 +1,5 @@
+import { AvailableDependencies } from 'react-arbiter';
 import { createBrowserHistory } from 'history';
-<<<<<<< HEAD
-import { AvailableDependencies } from 'react-arbiter';
-=======
->>>>>>> 6a2e2235
 import { globalDependencies, getLocalDependencies } from './modules';
 import { defaultBreakpoints, getUserLocale, getCurrentLayout, defaultLayouts } from './utils';
 import { DefaultDashboard, DefaultLoader, DefaultErrorInfo } from './components/default';
@@ -32,17 +29,6 @@
 }
 
 /**
-<<<<<<< HEAD
- * Creates a dependency getter that extends the implicitly set shared
- * dependencies. Extends the potentially set shared dependencies from the Piral
- * CLI and keeps all global dependencies such as react, react-dom, ...
- * @param extraDependencies The dependencies to add.
- */
-export function extendSharedDependencies(extraDependencies: AvailableDependencies) {
-  const dependencies = {
-    ...getLocalDependencies(),
-    ...extraDependencies,
-=======
  * Creates a dependency getter that extends the shared dependencies with additional dependencies.
  * @param additionalDependencies The additional dependencies to declare.
  */
@@ -50,7 +36,6 @@
   const dependencies = {
     ...getLocalDependencies(),
     ...additionalDependencies,
->>>>>>> 6a2e2235
   };
   return () => dependencies;
 }
