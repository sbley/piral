--- conflicted
+++ resolved
@@ -1,3 +1,4 @@
+import { addChangeHandler } from '@dbeining/react-atom';
 import { PiletApiCreator, LoadPiletsOptions, getDependencyResolver, loadPilet } from 'piral-base';
 import { globalDependencies, getLocalDependencies } from './modules';
 import {
@@ -7,17 +8,7 @@
   GlobalStateContext,
   PiletDependencyGetter,
   PiletLoadingStrategy,
-<<<<<<< HEAD
 } from './types';
-=======
-  LoadPiletsOptions,
-  getDependencyResolver,
-  loadPilet,
-} from 'piral-base';
-import { addChangeHandler } from '@dbeining/react-atom';
-import { globalDependencies, getLocalDependencies } from './modules';
-import { Pilet, PiletApi, PiletRequester, GlobalStateContext } from './types';
->>>>>>> 77dfb186
 
 /**
  * Creates a dependency getter that sets the shared dependencies explicitly.
