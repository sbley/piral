--- conflicted
+++ resolved
@@ -1,17 +1,9 @@
 import * as Bundler from 'parcel-bundler';
 import extendBundlerWithPlugins = require('parcel-plugin-codegen');
-<<<<<<< HEAD
-import { transformFileAsync } from '@babel/core';
-import { computeHash } from './hash';
-import { logInfo, logFail } from './log';
-import { existsSync, statSync, readFile, writeFile } from 'fs';
-import { resolve, dirname, basename } from 'path';
-=======
 import { existsSync, statSync, readFile, writeFile } from 'fs';
 import { resolve, dirname, basename } from 'path';
 import { computeHash } from './hash';
 import { logFail } from './log';
->>>>>>> 2426a246
 import { ParcelConfig, extendConfig } from './settings';
 import { modifyBundlerForPilet, extendBundlerForPilet } from './pilet';
 import { modifyBundlerForPiral, extendBundlerForPiral } from './piral';
@@ -133,10 +125,6 @@
  * Treat all modules as non-optimized for the current output target.
  * This makes sense in general as only the application should determine the target.
  */
-<<<<<<< HEAD
-export function postTransform(mainBundle: Bundler.ParcelBundle, rootDir: string) {
-  const bundles = gatherJsBundles(mainBundle);
-=======
 async function patch(staticPath: string, ignoredPackages: Array<string>) {
   const folderNames = await getFileNames(staticPath);
   return Promise.all(
@@ -144,7 +132,6 @@
       if (!ignoredPackages.includes(folderName)) {
         const rootName = resolve(staticPath, folderName);
         const isDirectory = await checkIsDirectory(rootName);
->>>>>>> 2426a246
 
         if (isDirectory) {
           try {
@@ -166,47 +153,6 @@
   );
 }
 
-<<<<<<< HEAD
-// See https://github.com/smapiot/piral/issues/121#issuecomment-572055594
-const defaultIgnoredPackages = ['core-js'];
-
-/**
- * The motivation for this method came from:
- * https://github.com/parcel-bundler/parcel/issues/1655#issuecomment-568175592
- * General idea:
- * Treat all modules as non-optimized for the current output target.
- * This makes sense in general as only the application should determine the target.
- */
-async function patch(staticPath: string, ignoredPackages: Array<string>) {
-  const folderNames = await getFileNames(staticPath);
-  return Promise.all(
-    folderNames.map(async folderName => {
-      if (!ignoredPackages.includes(folderName)) {
-        const rootName = resolve(staticPath, folderName);
-        const isDirectory = await checkIsDirectory(rootName);
-
-        if (isDirectory) {
-          try {
-            const packageFileData = await readJson(rootName, 'package.json');
-
-            if (packageFileData._piralOptimized === undefined) {
-              delete packageFileData['browserslist'];
-              packageFileData._piralOptimized = true;
-
-              await writeJson(rootName, 'package.json', packageFileData);
-              await writeText(rootName, '.browserslistrc', 'node 10.11');
-            }
-
-            await patchFolder(rootName, ignoredPackages);
-          } catch (e) {}
-        }
-      }
-    }),
-  );
-}
-
-=======
->>>>>>> 2426a246
 async function patchFolder(rootDir: string, ignoredPackages: Array<string>) {
   const modulesDir = resolve(rootDir, 'node_modules');
   const exists = await checkExists(modulesDir);
