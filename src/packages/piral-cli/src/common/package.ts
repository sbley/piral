--- conflicted
+++ resolved
@@ -346,13 +346,8 @@
     ...Object.keys(info.devDependencies).reduce((deps, name) => {
       deps[name] = getDependencyVersion(name, info.devDependencies, piralDependencies);
       return deps;
-<<<<<<< HEAD
     }, {}),
-    ...allExternals.reduce((deps, name) => {
-=======
-    }, {} as Record<string, string>),
     ...allExternals.filter(isValidDependency).reduce((deps, name) => {
->>>>>>> 899e6ffe
       deps[name] = piralDependencies[name] || 'latest';
       return deps;
     }, {}),
