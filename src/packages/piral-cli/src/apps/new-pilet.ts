import { resolve, basename } from 'path';
import {
  createDirectory,
  createFileIfNotExists,
  defaultRegistry,
  installPackage,
  dissectPackageName,
  copyPiralFiles,
  patchPiletPackage,
  ForceOverwrite,
  PiletLanguage,
  scaffoldPiletSourceFiles,
  logInfo,
  installDependencies,
  combinePackageRef,
  getPackageName,
  getPackageVersion,
  readPiralPackage,
  getPiletsInfo,
  runScript,
  TemplateType,
  checkAppShellPackage,
<<<<<<< HEAD
  createContextLogger,
=======
  PackageType,
>>>>>>> 0ad92f1e
} from '../common';

export interface NewPiletOptions {
  registry?: string;
  target?: string;
  source?: string;
  forceOverwrite?: ForceOverwrite;
  language?: PiletLanguage;
  install?: boolean;
  template?: TemplateType;
}

export const newPiletDefaults = {
  target: '.',
  registry: defaultRegistry,
  source: 'piral',
  forceOverwrite: ForceOverwrite.no,
  language: PiletLanguage.ts,
  install: true,
  template: 'default' as const,
};

function isLocalPackage(name: string, type: PackageType, hadVersion: boolean) {
  if (type === 'registry' && !hadVersion) {
    try {
      require.resolve(`${name}/package.json`);
      return true;
    } catch {}
  }

  return false;
}

export async function newPilet(baseDir = process.cwd(), options: NewPiletOptions = {}) {
  const {
    target = newPiletDefaults.target,
    registry = newPiletDefaults.registry,
    source = newPiletDefaults.source,
    forceOverwrite = newPiletDefaults.forceOverwrite,
    language = newPiletDefaults.language,
    install = newPiletDefaults.install,
    template = newPiletDefaults.template,
  } = options;
  const root = resolve(baseDir, target);
  const [sourceName, sourceVersion, hadVersion, type] = await dissectPackageName(baseDir, source);
  const success = await createDirectory(root);

  if (success) {
    const logger = createContextLogger();
    logInfo(`Scaffolding new pilet in %s ...`, root);

    await createFileIfNotExists(
      root,
      'package.json',
      JSON.stringify(
        {
          name: basename(root),
          version: '1.0.0',
          description: '',
          keywords: ['pilet'],
          dependencies: {},
          devDependencies: {},
          peerDependencies: {},
          scripts: {},
          main: 'dist/index.js',
          files: ['dist'],
        },
        undefined,
        2,
      ),
    );

    if (registry !== newPiletDefaults.registry) {
      logInfo(`Setting up NPM registry (%s) ...`, registry);

      await createFileIfNotExists(
        root,
        '.npmrc',
        `registry=${registry}
always-auth=true`,
        forceOverwrite,
      );
    }

    const isLocal = isLocalPackage(sourceName, type, hadVersion);

    if (!isLocal) {
      const packageRef = combinePackageRef(sourceName, sourceVersion, type);

      logInfo(`Installing NPM package %s ...`, packageRef);

      await installPackage(packageRef, root, '--save-dev', '--no-package-lock');
    } else {
      logInfo(`Using locally available NPM package %s ...`, sourceName);
    }

    const packageName = await getPackageName(root, sourceName, type);
    const packageVersion = getPackageVersion(hadVersion, sourceName, sourceVersion, type);
    const piralInfo = await readPiralPackage(root, packageName);

    checkAppShellPackage(piralInfo);

    const { preScaffold, postScaffold } = getPiletsInfo(piralInfo);

    if (preScaffold) {
      logInfo(`Running preScaffold script ...`);
      await runScript(preScaffold, root);
    }

    logInfo(`Taking care of templating ...`);
    await scaffoldPiletSourceFiles(template, language, root, packageName, forceOverwrite);
    await patchPiletPackage(root, packageName, packageVersion, piralInfo, language);
    await copyPiralFiles(root, packageName, ForceOverwrite.yes, [], logger.notify);

    if (install) {
      logInfo(`Installing dependencies ...`);
      await installDependencies(root, '--no-package-lock');
    }

    if (postScaffold) {
      logInfo(`Running postScaffold script ...`);
      await runScript(postScaffold, root);
    }

    logger.summary();
    logger.throwIfError();
  } else {
    throw new Error('Could not create directory.');
  }
}<|MERGE_RESOLUTION|>--- conflicted
+++ resolved
@@ -20,11 +20,8 @@
   runScript,
   TemplateType,
   checkAppShellPackage,
-<<<<<<< HEAD
   createContextLogger,
-=======
   PackageType,
->>>>>>> 0ad92f1e
 } from '../common';
 
 export interface NewPiletOptions {
