--- conflicted
+++ resolved
@@ -1,12 +1,6 @@
 import * as ts from 'typescript';
-<<<<<<< HEAD
-import { logWarn } from '../common';
 import { isNodeExported, findPiralBaseApi, findDeclaredTypings } from './helpers';
-import { includeExportedType } from './visit';
-=======
-import { isNodeExported, findPiralCoreApi, findDeclaredTypings } from './helpers';
 import { includeExportedType, includeExportedVariable } from './visit';
->>>>>>> b80789c0
 import { stringifyDeclaration } from './stringify';
 import { DeclVisitorContext } from './types';
 import { logWarn } from '../common';
