{
  "name": "piral-ext",
  "version": "0.7.0",
  "description": "Useful API extensions and component definitions for extending piral-core.",
  "keywords": [
    "piral",
    "pilet-api",
    "smapiot",
    "portal",
    "modules",
    "api",
    "extension",
    "spa"
  ],
  "author": "smapiot",
  "homepage": "https://piral.io",
  "license": "MIT",
  "main": "lib/index.js",
  "typings": "lib/index.d.ts",
  "files": [
    "lib",
    "src"
  ],
  "repository": {
    "type": "git",
    "url": "git+https://github.com/smapiot/piral.git"
  },
  "bugs": {
    "url": "https://github.com/smapiot/piral/issues"
  },
  "scripts": {
    "build": "tsc",
    "typedoc": "typedoc --json ../../../docs/types/piral-ext.json src --exclude \"src/**/*.test.*\"",
    "test": "echo \"Error: run tests from root\" && exit 1"
  },
  "devDependencies": {
    "piral-core": "^0.7.0"
  },
  "peerDependencies": {
    "piral-core": "^0.8.0 || ^0.9.0",
    "react": ">= 16.8.0",
    "react-dom": ">= 16.8.0"
  },
  "dependencies": {
    "piral-auth": "^0.7.0",
<<<<<<< HEAD
=======
    "piral-containers": "^0.7.0",
    "piral-dashboard": "^0.7.0",
    "piral-feeds": "^0.7.0",
>>>>>>> 013bbce2
    "piral-fetch": "^0.7.0",
    "piral-forms": "^0.7.0",
    "piral-menu": "^0.7.0",
    "piral-modals": "^0.7.0",
    "piral-notifications": "^0.7.0",
    "piral-search": "^0.7.0",
    "piral-translate": "^0.7.0",
    "piral-urql": "^0.7.0"
  }
}<|MERGE_RESOLUTION|>--- conflicted
+++ resolved
@@ -43,12 +43,9 @@
   },
   "dependencies": {
     "piral-auth": "^0.7.0",
-<<<<<<< HEAD
-=======
     "piral-containers": "^0.7.0",
     "piral-dashboard": "^0.7.0",
     "piral-feeds": "^0.7.0",
->>>>>>> 013bbce2
     "piral-fetch": "^0.7.0",
     "piral-forms": "^0.7.0",
     "piral-menu": "^0.7.0",
