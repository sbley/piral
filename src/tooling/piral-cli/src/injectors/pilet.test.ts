--- conflicted
+++ resolved
@@ -12,7 +12,6 @@
 
 describe('Piral-CLI piral injector', () => {
   it('PiletInjector is active when configured', () => {
-<<<<<<< HEAD
     const core = new EventEmitter();
     const injector = new PiletInjector(configMock, undefined, core);
     expect(injector.active).toBeTruthy();
@@ -83,19 +82,11 @@
       pilets: [],
       port: 1234,
       api: 'http://someFakeApi:1234',
-=======
-    const options = {
-      pilets: [],
-      api: '',
->>>>>>> 2f3aa843
       app: '',
       active: true,
     };
-    const config = {
-      port: 1234,
-    };
+
     const core = new EventEmitter();
-<<<<<<< HEAD
     const injector = new PiletInjector(config, undefined, core);
     const request: KrasRequest = {
       content: 'someFakeContent',
@@ -138,9 +129,5 @@
 
     // Assert
     expect(res).toBeUndefined();
-=======
-    const injector = new PiletInjector(options, config, core);
-    expect(injector.active).toBeTruthy();
->>>>>>> 2f3aa843
   });
 });