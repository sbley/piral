{
  "name": "sample-piral",
  "private": true,
  "version": "0.9.5",
  "description": "Example project illustrating the use of the piral and piral-cli packages.",
  "keywords": [
    "portal",
    "smapiot",
    "sample",
    "example",
    "microfrontend",
    "modules",
    "spa"
  ],
  "author": "smapiot",
  "homepage": "https://piral.io",
  "license": "MIT",
  "main": "lib/index.js",
  "app": "src/index.html",
<<<<<<< HEAD
=======
  "files": [],
>>>>>>> 18ffe9ed
  "repository": {
    "type": "git",
    "url": "git+https://github.com/smapiot/piral.git"
  },
  "bugs": {
    "url": "https://github.com/smapiot/piral/issues"
  },
  "dependencies": {
    "bootstrap": "^4.3.1",
    "piral": "^0.9.5",
    "piral-auth": "^0.9.5",
    "piral-search": "^0.9.5",
    "reactstrap": "^8.0.1"
  },
  "devDependencies": {
    "@types/react": "^16.8.2",
    "@types/react-dom": "^16.8.0",
    "@types/react-router": "^5.0.0",
    "@types/react-router-dom": "latest",
    "piral-cli": "^0.9.5",
    "sass": "^1.17.0"
  },
  "pilets": {
    "externals": [
      "reactstrap"
    ],
    "files": [],
    "scripts": {
      "start": "pilet debug",
      "upgrade-pilet": "pilet upgrade --force-overwrite yes"
    }
  },
  "scripts": {
    "build": "tsc",
    "test": "echo \"Error: run tests from root\" && exit 1"
  }
}<|MERGE_RESOLUTION|>--- conflicted
+++ resolved
@@ -17,10 +17,7 @@
   "license": "MIT",
   "main": "lib/index.js",
   "app": "src/index.html",
-<<<<<<< HEAD
-=======
   "files": [],
->>>>>>> 18ffe9ed
   "repository": {
     "type": "git",
     "url": "git+https://github.com/smapiot/piral.git"
