{
  "name": "sample-piral-core",
  "private": true,
  "version": "0.9.5",
  "description": "Example project illustrating the use of the piral-core and piral-cli packages.",
  "keywords": [
    "portal",
    "smapiot",
    "modules",
    "spa"
  ],
  "author": "smapiot",
  "homepage": "https://piral.io",
  "license": "MIT",
  "main": "src/index.html",
<<<<<<< HEAD
=======
  "files": [],
>>>>>>> 18ffe9ed
  "repository": {
    "type": "git",
    "url": "git+https://github.com/smapiot/piral.git"
  },
  "bugs": {
    "url": "https://github.com/smapiot/piral/issues"
  },
  "dependencies": {
    "piral-containers": "^0.9.5",
    "piral-core": "^0.9.5",
    "piral-dashboard": "^0.9.5",
    "piral-feeds": "^0.9.5",
    "piral-forms": "^0.9.5",
    "piral-menu": "^0.9.5",
    "piral-notifications": "^0.9.5",
    "piral-search": "^0.9.5",
    "react": "^16.8.1",
    "react-dom": "^16.8.1",
    "react-router": ">=5.0.0",
    "react-router-dom": ">=5.0.0"
  },
  "devDependencies": {
    "@types/react": "^16.8.2",
    "@types/react-dom": "^16.8.0",
    "@types/react-router": "^5.0.0",
    "@types/react-router-dom": "latest",
    "piral-cli": "^0.9.5",
    "sass": "^1.17.0"
  },
  "scripts": {
    "build": "tsc",
    "test": "echo \"Error: run tests from root\" && exit 1"
  }
}<|MERGE_RESOLUTION|>--- conflicted
+++ resolved
@@ -13,10 +13,7 @@
   "homepage": "https://piral.io",
   "license": "MIT",
   "main": "src/index.html",
-<<<<<<< HEAD
-=======
   "files": [],
->>>>>>> 18ffe9ed
   "repository": {
     "type": "git",
     "url": "git+https://github.com/smapiot/piral.git"
